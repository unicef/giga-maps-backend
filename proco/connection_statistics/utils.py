import json
import re
from datetime import timedelta

from django.db.models import Avg, Q

from proco.accounts.models import DataLayer
from proco.connection_statistics.aggregations import (
    aggregate_connectivity_by_availability,
    aggregate_connectivity_by_speed,
    aggregate_connectivity_default,
    aggregate_coverage_by_availability,
    aggregate_coverage_by_types,
    aggregate_coverage_default,
)
from proco.connection_statistics.models import (
    CountryDailyStatus,
    CountryWeeklyStatus,
    RealTimeConnectivity,
    SchoolDailyStatus,
    SchoolWeeklyStatus,
)
from proco.core.utils import convert_to_int, get_current_datetime_object
from proco.locations.models import Country
from proco.schools.constants import ColorMapSchema
from proco.schools.constants import statuses_schema
from proco.schools.models import School
from proco.utils import dates as date_utilities


def aggregate_real_time_data_to_school_daily_status(country, date):
    schools = RealTimeConnectivity.objects.all().filter(
        created__date=date, school__country=country,
    ).order_by('school').values_list('school', flat=True).order_by('school_id').distinct('school_id')

    for school in schools:
        aggregate_by_source = RealTimeConnectivity.objects.filter(
            created__date=date, school=school,
        ).values('live_data_source').annotate(
            connectivity_speed_avg=Avg('connectivity_speed'),
            connectivity_latency_avg=Avg('connectivity_latency'),
            roundtrip_time_avg=Avg('roundtrip_time'),
            jitter_download_avg=Avg('jitter_download'),
            jitter_upload_avg=Avg('jitter_upload'),
            rtt_packet_loss_pct_avg=Avg('rtt_packet_loss_pct'),
            connectivity_speed_probe_avg=Avg('connectivity_speed_probe'),
            connectivity_upload_speed_probe_avg=Avg('connectivity_upload_speed_probe'),
            connectivity_latency_probe_avg=Avg('connectivity_latency_probe'),
            connectivity_speed_mean_avg=Avg('connectivity_speed_mean'),
            connectivity_upload_speed_mean_avg=Avg('connectivity_upload_speed_mean'),
            connectivity_upload_speed_avg=Avg('connectivity_upload_speed'),
        ).order_by()

        for source_agg in aggregate_by_source:
            SchoolDailyStatus.objects.update_or_create(
                school_id=school,
                date=date,
                live_data_source=source_agg['live_data_source'],
                defaults={
                    'connectivity_speed': source_agg['connectivity_speed_avg'],
                    'connectivity_latency': source_agg['connectivity_latency_avg'],
                    'roundtrip_time': source_agg['roundtrip_time_avg'],
                    'jitter_download': source_agg['jitter_download_avg'],
                    'jitter_upload': source_agg['jitter_upload_avg'],
                    'rtt_packet_loss_pct': source_agg['rtt_packet_loss_pct_avg'],
                    'connectivity_speed_probe': source_agg['connectivity_speed_probe_avg'],
                    'connectivity_upload_speed_probe': source_agg['connectivity_upload_speed_probe_avg'],
                    'connectivity_latency_probe': source_agg['connectivity_latency_probe_avg'],
                    'connectivity_speed_mean': source_agg['connectivity_speed_mean_avg'],
                    'connectivity_upload_speed_mean': source_agg['connectivity_upload_speed_mean_avg'],
                    'connectivity_upload_speed': source_agg['connectivity_upload_speed_avg'],
                    'deleted': None,
                },
            )


def aggregate_school_daily_to_country_daily(country, date) -> bool:
    aggregate_by_source = SchoolDailyStatus.objects.all_records().filter(
        school__country=country, date=date,
    ).values('live_data_source').annotate(
        connectivity_speed_avg=Avg('connectivity_speed'),
        connectivity_latency_avg=Avg('connectivity_latency'),
        roundtrip_time_avg=Avg('roundtrip_time'),
        jitter_download_avg=Avg('jitter_download'),
        jitter_upload_avg=Avg('jitter_upload'),
        rtt_packet_loss_pct_avg=Avg('rtt_packet_loss_pct'),
        connectivity_speed_probe_avg=Avg('connectivity_speed_probe'),
        connectivity_upload_speed_probe_avg=Avg('connectivity_upload_speed_probe'),
        connectivity_latency_probe_avg=Avg('connectivity_latency_probe'),
        connectivity_speed_mean_avg=Avg('connectivity_speed_mean'),
        connectivity_upload_speed_mean_avg=Avg('connectivity_upload_speed_mean'),
        connectivity_upload_speed_avg=Avg('connectivity_upload_speed'),
    ).order_by()

    # Adding this check because soft deletion is in place now from 2024
    if date_utilities.get_year_from_date(date) >= 2024:
        aggregate_by_source = aggregate_by_source.filter(school__deleted__isnull=True, deleted__isnull=True)

    updated = False

    for source_agg in aggregate_by_source:
        CountryDailyStatus.objects.update_or_create(
            country=country,
            date=date,
            live_data_source=source_agg['live_data_source'],
            defaults={
                'connectivity_speed': source_agg['connectivity_speed_avg'],
                'connectivity_latency': source_agg['connectivity_latency_avg'],
                'roundtrip_time': source_agg['roundtrip_time_avg'],
                'jitter_download': source_agg['jitter_download_avg'],
                'jitter_upload': source_agg['jitter_upload_avg'],
                'rtt_packet_loss_pct': source_agg['rtt_packet_loss_pct_avg'],
                'connectivity_speed_probe': source_agg['connectivity_speed_probe_avg'],
                'connectivity_upload_speed_probe': source_agg['connectivity_upload_speed_probe_avg'],
                'connectivity_latency_probe': source_agg['connectivity_latency_probe_avg'],
                'connectivity_speed_mean': source_agg['connectivity_speed_mean_avg'],
                'connectivity_upload_speed_mean': source_agg['connectivity_upload_speed_mean_avg'],
                'connectivity_upload_speed': source_agg['connectivity_upload_speed_avg'],
                'deleted': None,
            },
        )
        updated = True

    return updated


def aggregate_school_daily_status_to_school_weekly_status(country, date) -> bool:
    monday_date = date - timedelta(days=date.weekday())
    sunday_date = monday_date + timedelta(days=6)

    monday_week_no = date_utilities.get_week_from_date(monday_date)
    monday_year = date_utilities.get_year_from_date(monday_date)

    school_ids = SchoolDailyStatus.objects.all().filter(
        date__range=[monday_date, sunday_date],
        school__country=country,
        school__deleted__isnull=True
    ).values_list('school', flat=True).order_by('school_id').distinct('school_id')

    updated = False

    for school_id in school_ids:
        updated = True
        created = False

        school_weekly = SchoolWeeklyStatus.objects.filter(
            school_id=school_id, week=monday_week_no, year=monday_year,
        ).last()

        if not school_weekly:
            school_weekly = SchoolWeeklyStatus.objects.create(
                school_id=school_id,
                year=monday_year,
                week=monday_week_no,
            )
            created = True

        aggregate_qs = SchoolDailyStatus.objects.all().filter(
            school_id=school_id, date__range=[monday_date, sunday_date],
        )
        # Adding this check because soft deletion is in place now from 2024
        if date_utilities.get_year_from_date(date) >= 2024:
            aggregate_qs = aggregate_qs.filter(school__deleted__isnull=True)

        aggregate = aggregate_qs.aggregate(
            Avg('connectivity_speed'), Avg('connectivity_upload_speed'), Avg('connectivity_latency'),
            Avg('roundtrip_time'), Avg('jitter_download'), Avg('jitter_upload'), Avg('rtt_packet_loss_pct'),
            Avg('connectivity_speed_probe'), Avg('connectivity_upload_speed_probe'), Avg('connectivity_latency_probe'),
            Avg('connectivity_speed_mean'), Avg('connectivity_upload_speed_mean'),
        )

        school_weekly.modified = get_current_datetime_object()
        school_weekly.connectivity = True
        school_weekly.connectivity_speed = aggregate['connectivity_speed__avg']
        school_weekly.connectivity_latency = aggregate['connectivity_latency__avg']
        school_weekly.roundtrip_time = aggregate['roundtrip_time__avg']
        school_weekly.jitter_download = aggregate['jitter_download__avg']
        school_weekly.jitter_upload = aggregate['jitter_upload__avg']
        school_weekly.rtt_packet_loss_pct = aggregate['rtt_packet_loss_pct__avg']
        school_weekly.connectivity_speed_probe = aggregate['connectivity_speed_probe__avg']
        school_weekly.connectivity_upload_speed_probe = aggregate['connectivity_upload_speed_probe__avg']
        school_weekly.connectivity_latency_probe = aggregate['connectivity_latency_probe__avg']
        school_weekly.connectivity_speed_mean = aggregate['connectivity_speed_mean__avg']
        school_weekly.connectivity_upload_speed_mean = aggregate['connectivity_upload_speed_mean__avg']
        school_weekly.connectivity_upload_speed = aggregate['connectivity_upload_speed__avg']

        if created:
            prev_weekly = SchoolWeeklyStatus.objects.all().filter(
                school_id=school_id, date__lt=school_weekly.date,
            ).last()

            if prev_weekly:
                school_weekly.num_students = prev_weekly.num_students
                school_weekly.num_teachers = prev_weekly.num_teachers
                school_weekly.num_classroom = prev_weekly.num_classroom
                school_weekly.num_latrines = prev_weekly.num_latrines
                school_weekly.running_water = prev_weekly.running_water
                school_weekly.electricity_availability = prev_weekly.electricity_availability
                school_weekly.computer_lab = prev_weekly.computer_lab
                school_weekly.num_computers = prev_weekly.num_computers

                school_weekly.connectivity_type = prev_weekly.connectivity_type
                school_weekly.coverage_availability = prev_weekly.coverage_availability
                school_weekly.coverage_type = prev_weekly.coverage_type

                school_weekly.download_speed_contracted = prev_weekly.download_speed_contracted
                school_weekly.num_computers_desired = prev_weekly.num_computers_desired
                school_weekly.electricity_type = prev_weekly.electricity_type
                school_weekly.num_adm_personnel = prev_weekly.num_adm_personnel

                school_weekly.fiber_node_distance = prev_weekly.fiber_node_distance
                school_weekly.microwave_node_distance = prev_weekly.microwave_node_distance

                school_weekly.schools_within_1km = prev_weekly.schools_within_1km
                school_weekly.schools_within_2km = prev_weekly.schools_within_2km
                school_weekly.schools_within_3km = prev_weekly.schools_within_3km

                school_weekly.nearest_lte_distance = prev_weekly.nearest_lte_distance
                school_weekly.nearest_umts_distance = prev_weekly.nearest_umts_distance
                school_weekly.nearest_gsm_distance = prev_weekly.nearest_gsm_distance
                school_weekly.nearest_nr_distance = prev_weekly.nearest_nr_distance

                school_weekly.pop_within_1km = prev_weekly.pop_within_1km
                school_weekly.pop_within_2km = prev_weekly.pop_within_2km
                school_weekly.pop_within_3km = prev_weekly.pop_within_3km

                school_weekly.school_data_source = prev_weekly.school_data_source
                school_weekly.school_data_collection_year = prev_weekly.school_data_collection_year
                school_weekly.school_data_collection_modality = prev_weekly.school_data_collection_modality
                school_weekly.school_location_ingestion_timestamp = prev_weekly.school_location_ingestion_timestamp
                school_weekly.connectivity_govt_ingestion_timestamp = prev_weekly.connectivity_govt_ingestion_timestamp
                school_weekly.connectivity_govt_collection_year = prev_weekly.connectivity_govt_collection_year
                school_weekly.disputed_region = prev_weekly.disputed_region

<<<<<<< HEAD
                school_weekly.download_speed_benchmark = prev_weekly.download_speed_benchmark
=======
                school_weekly.num_students_girls = prev_weekly.num_students_girls
                school_weekly.num_students_boys = prev_weekly.num_students_boys
                school_weekly.num_students_other = prev_weekly.num_students_other
                school_weekly.num_teachers_female = prev_weekly.num_teachers_female
                school_weekly.num_teachers_male = prev_weekly.num_teachers_male
                school_weekly.num_tablets = prev_weekly.num_tablets
                school_weekly.num_robotic_equipment = prev_weekly.num_robotic_equipment

                school_weekly.computer_availability = prev_weekly.computer_availability
                school_weekly.teachers_trained = prev_weekly.teachers_trained
                school_weekly.sustainable_business_model = prev_weekly.sustainable_business_model
                school_weekly.device_availability = prev_weekly.device_availability
>>>>>>> 27324db5

        school_weekly.save()

    return updated


def update_country_weekly_status(country: Country, date):
    monday_date = date - timedelta(days=date.weekday())

    monday_week_no = date_utilities.get_week_from_date(monday_date)
    monday_year = date_utilities.get_year_from_date(monday_date)

    last_weekly_status_country = country.last_weekly_status
    if not last_weekly_status_country:
        last_weekly_status_country = CountryWeeklyStatus.objects.all().filter(
            country=country).order_by('-year', '-week').first()

    created = False

    country_status = CountryWeeklyStatus.objects.filter(
        country=country, year=monday_year, week=monday_week_no,
    ).last()

    if not country_status:
        country_status = CountryWeeklyStatus.objects.create(
            country=country, year=monday_year, week=monday_week_no,
        )

        latest_entry = CountryWeeklyStatus.objects.all().filter(
            country=country, year__lte=country_status.year, week__lt=country_status.week
        ).order_by('-year', '-week').first()

        if latest_entry:
            country_status.integration_status = latest_entry.integration_status
            country_status.save(update_fields=('integration_status',))

        created = True

    if created:
        if (
            last_weekly_status_country and
            last_weekly_status_country.year <= country_status.year and
            last_weekly_status_country.week < country_status.week
        ):
            # If CountryWeekly record created newly, then check if its latest Year+Week.
            # If it is latest, then only set in Country.last_weekly_status field.
            # Otherwise, keep the existing last_weekly_status_id as it is.
            country.last_weekly_status = country_status
            country.save()

            country.last_weekly_status.integration_status = last_weekly_status_country.integration_status
            country.last_weekly_status.save(update_fields=('integration_status',))
        elif not last_weekly_status_country:
            # If current CountryWeekly is the only record for this country, set it as last_weekly_status_id
            country.last_weekly_status = country_status
            country.save()
    elif not country.last_weekly_status:
        # If CountryWeekly record not created newly abd last_weekly_status_id is null, then set it to latest available
        # record
        country.last_weekly_status = last_weekly_status_country
        country.save()

    # calculate pie charts. first we need to understand which case is applicable for country
    latest_statuses = SchoolWeeklyStatus.objects.all_records().filter(
        school__country=country,
        year=monday_year,
        week=monday_week_no,
    )
    # Adding this check because soft deletion is in place now from 2024
    if date_utilities.get_year_from_date(monday_date) >= 2024:
        latest_statuses = latest_statuses.filter(school__deleted__isnull=True, deleted__isnull=True)

    connectivity_types = CountryWeeklyStatus.CONNECTIVITY_TYPES_AVAILABILITY
    coverage_types = CountryWeeklyStatus.COVERAGE_TYPES_AVAILABILITY

    if RealTimeConnectivity.objects.all().filter(school__country=country, school__deleted__isnull=True).exists():
        country_status.connectivity_availability = connectivity_types.realtime_speed
        connectivity_stats = aggregate_connectivity_by_speed(latest_statuses)
    elif latest_statuses.filter(connectivity_speed__gte=0).exists():
        country_status.connectivity_availability = connectivity_types.static_speed
        connectivity_stats = aggregate_connectivity_by_speed(latest_statuses)
    elif latest_statuses.filter(connectivity__isnull=False).exists():
        country_status.connectivity_availability = connectivity_types.connectivity
        connectivity_stats = aggregate_connectivity_by_availability(latest_statuses)
    else:
        country_status.connectivity_availability = connectivity_types.no_connectivity
        connectivity_stats = aggregate_connectivity_default(latest_statuses)

    if latest_statuses.exclude(coverage_type=SchoolWeeklyStatus.COVERAGE_TYPES.unknown).exists():
        country_status.coverage_availability = coverage_types.coverage_type
        coverage_stats = aggregate_coverage_by_types(latest_statuses)
    elif latest_statuses.filter(coverage_availability__isnull=False).exists():
        country_status.coverage_availability = coverage_types.coverage_availability
        coverage_stats = aggregate_coverage_by_availability(latest_statuses)
    else:
        country_status.coverage_availability = coverage_types.no_coverage
        coverage_stats = aggregate_coverage_default(latest_statuses)

    # Adding this check because soft deletion is in place now from 2024
    if date_utilities.get_year_from_date(monday_date) >= 2024:
        country_status.schools_total = School.objects.filter(country=country).count()
    else:
        country_status.schools_total = School.objects.all_records().filter(country=country).count()

    # remember connectivity pie chart
    country_status.schools_connectivity_good = connectivity_stats[ColorMapSchema.GOOD]
    country_status.schools_connectivity_moderate = connectivity_stats[ColorMapSchema.MODERATE]
    country_status.schools_connectivity_no = connectivity_stats[ColorMapSchema.NO]

    schools_with_data = country_status.schools_connectivity_moderate + country_status.schools_connectivity_good
    country_status.schools_connected = schools_with_data
    if country_status.schools_total:
        country_status.schools_with_data_percentage = 1.0 * country_status.schools_connected
        country_status.schools_with_data_percentage /= country_status.schools_total
    else:
        country_status.schools_with_data_percentage = 0

    schools_connectivity_known = schools_with_data + country_status.schools_connectivity_no
    country_status.schools_connectivity_unknown = country_status.schools_total - schools_connectivity_known

    # remember coverage pie chart
    country_status.schools_coverage_good = coverage_stats[ColorMapSchema.GOOD]
    country_status.schools_coverage_moderate = coverage_stats[ColorMapSchema.MODERATE]
    country_status.schools_coverage_no = coverage_stats[ColorMapSchema.NO]

    schools_coverage_known = (country_status.schools_coverage_good + country_status.schools_coverage_moderate +
                              country_status.schools_coverage_no)
    country_status.schools_coverage_unknown = country_status.schools_total - schools_coverage_known

    # calculate speed & latency where available
    schools_stats = latest_statuses.aggregate(
        connectivity_speed=Avg('connectivity_speed', filter=Q(connectivity_speed__gt=0)),
        connectivity_upload_speed=Avg('connectivity_upload_speed', filter=Q(connectivity_upload_speed__gt=0)),
        connectivity_latency=Avg('connectivity_latency', filter=Q(connectivity_latency__gt=0)),
        roundtrip_time=Avg('roundtrip_time', filter=Q(roundtrip_time__gt=0)),
        jitter_download=Avg('jitter_download', filter=Q(jitter_download__gt=0)),
        jitter_upload=Avg('jitter_upload', filter=Q(jitter_upload__gt=0)),
        rtt_packet_loss_pct=Avg('rtt_packet_loss_pct', filter=Q(rtt_packet_loss_pct__gt=0)),
        connectivity_speed_probe=Avg('connectivity_speed_probe',
                                     filter=Q(connectivity_speed_probe__gt=0)),
        connectivity_upload_speed_probe=Avg('connectivity_upload_speed_probe',
                                            filter=Q(connectivity_upload_speed_probe__gt=0)),
        connectivity_latency_probe=Avg('connectivity_latency_probe',
                                       filter=Q(connectivity_latency_probe__gt=0)),
        connectivity_speed_mean=Avg('connectivity_speed_mean',
                                    filter=Q(connectivity_speed_mean__gt=0)),
        connectivity_upload_speed_mean=Avg('connectivity_upload_speed_mean',
                                           filter=Q(connectivity_upload_speed_mean__gt=0)),
    )

    country_status.connectivity_speed = schools_stats['connectivity_speed']
    country_status.connectivity_latency = schools_stats['connectivity_latency']
    country_status.roundtrip_time = schools_stats['roundtrip_time']
    country_status.jitter_download = schools_stats['jitter_download']
    country_status.jitter_upload = schools_stats['jitter_upload']
    country_status.rtt_packet_loss_pct = schools_stats['rtt_packet_loss_pct']
    country_status.connectivity_speed_probe = schools_stats['connectivity_speed_probe']
    country_status.connectivity_upload_speed_probe = schools_stats['connectivity_upload_speed_probe']
    country_status.connectivity_latency_probe = schools_stats['connectivity_latency_probe']
    country_status.connectivity_speed_mean = schools_stats['connectivity_speed_mean']
    country_status.connectivity_upload_speed_mean = schools_stats['connectivity_upload_speed_mean']
    country_status.connectivity_upload_speed = schools_stats['connectivity_upload_speed']

    # move country status as far as we can
    if country_status.integration_status == CountryWeeklyStatus.COUNTRY_CREATED and country_status.schools_total:
        country_status.integration_status = CountryWeeklyStatus.SCHOOL_OSM_MAPPED

    if country_status.integration_status == CountryWeeklyStatus.JOINED and country_status.schools_total:
        country_status.integration_status = CountryWeeklyStatus.SCHOOL_MAPPED

    if country_status.integration_status == CountryWeeklyStatus.SCHOOL_MAPPED and any([
        country_status.schools_connectivity_good,
        country_status.schools_connectivity_moderate,
        country_status.schools_connectivity_no,
        country_status.schools_coverage_good,
        country_status.schools_coverage_moderate,
        country_status.schools_coverage_no,
    ]):
        country_status.integration_status = CountryWeeklyStatus.STATIC_MAPPED

    if (
        country_status.integration_status == CountryWeeklyStatus.STATIC_MAPPED and
        country_status.connectivity_availability == connectivity_types.realtime_speed
    ):
        country_status.integration_status = CountryWeeklyStatus.REALTIME_MAPPED

    country_status.avg_distance_school = country.calculate_avg_distance_school()

    country_status.save()


def update_country_data_source_by_csv_filename(imported_file):
    match = re.search(r'-(\D+)(?:-\d+)*-[^-]+\.\w+$', imported_file.filename)  # noqa: DUO138
    if match:
        source = match.group(1)
    else:
        source = '.'.join(imported_file.filename.split('.')[:-1])
    pretty_source = source.replace('_', ' ')
    if imported_file.country.data_source:
        if pretty_source.lower() not in imported_file.country.data_source.lower():
            imported_file.country.data_source += f'\n{pretty_source.capitalize()}'
    else:
        imported_file.country.data_source = pretty_source.capitalize()

    imported_file.country.save()


def get_benchmark_value_for_default_download_layer(benchmark, country_id):
    data_layer_instance = DataLayer.objects.filter(
        type=DataLayer.LAYER_TYPE_LIVE,
        category=DataLayer.LAYER_CATEGORY_CONNECTIVITY,
        status=DataLayer.LAYER_STATUS_PUBLISHED,
        created_by__isnull=True,
    ).first()

    benchmark_unit = 'bps'
    benchmark_val = 20000000
    if benchmark == 'national':
        benchmark_val = statuses_schema.CONNECTIVITY_SPEED_FOR_GOOD_CONNECTIVITY_STATUS

    if data_layer_instance:
        benchmark_val = data_layer_instance.global_benchmark.get('value')
        benchmark_unit = data_layer_instance.global_benchmark.get('unit')

        if benchmark == 'national' and country_id:
            benchmark_metadata = Country.objects.all().filter(
                id=country_id,
                benchmark_metadata__isnull=False,
            ).order_by('id').values_list('benchmark_metadata', flat=True).first()

            if benchmark_metadata and len(benchmark_metadata) > 0:
                benchmark_metadata = json.loads(benchmark_metadata)
                all_live_layers = benchmark_metadata.get('live_layer', {})
                if len(all_live_layers) > 0 and str(data_layer_instance.id) in (all_live_layers.keys()):
                    benchmark_val = all_live_layers[str(data_layer_instance.id)]

    return convert_to_int(str(benchmark_val), default='20000000'), benchmark_unit<|MERGE_RESOLUTION|>--- conflicted
+++ resolved
@@ -232,9 +232,8 @@
                 school_weekly.connectivity_govt_collection_year = prev_weekly.connectivity_govt_collection_year
                 school_weekly.disputed_region = prev_weekly.disputed_region
 
-<<<<<<< HEAD
                 school_weekly.download_speed_benchmark = prev_weekly.download_speed_benchmark
-=======
+
                 school_weekly.num_students_girls = prev_weekly.num_students_girls
                 school_weekly.num_students_boys = prev_weekly.num_students_boys
                 school_weekly.num_students_other = prev_weekly.num_students_other
@@ -247,7 +246,6 @@
                 school_weekly.teachers_trained = prev_weekly.teachers_trained
                 school_weekly.sustainable_business_model = prev_weekly.sustainable_business_model
                 school_weekly.device_availability = prev_weekly.device_availability
->>>>>>> 27324db5
 
         school_weekly.save()
 
