from collections import OrderedDict
from datetime import datetime, time, timedelta

from django.conf import settings
from django.db.models import (
    Avg, Case, CharField, FilteredRelation, OuterRef, Q, Subquery, Value, When
)
from django.db.models import BooleanField, Count
from django.db.models.functions.text import Lower
from django.shortcuts import get_object_or_404
from django.utils.decorators import method_decorator
from django.views.decorators.cache import cache_control
from django_filters.rest_framework import DjangoFilterBackend
from rest_framework import status as rest_status
from rest_framework.filters import SearchFilter
from rest_framework.generics import ListAPIView
from rest_framework.permissions import AllowAny
from rest_framework.response import Response
from rest_framework.utils.urls import remove_query_param
from rest_framework.views import APIView

from proco.accounts.models import DataLayer, DataSource
from proco.connection_statistics import serializers as statistics_serializers
from proco.connection_statistics.config import app_config as statistics_configs
from proco.connection_statistics.filters import DateMonthFilter, DateWeekNumberFilter, DateYearFilter
from proco.connection_statistics.models import (
    CountryDailyStatus,
    SchoolDailyStatus,
    SchoolWeeklyStatus,
    CountryWeeklyStatus,
    SchoolRealTimeRegistration,
)
from proco.connection_statistics.utils import get_benchmark_value_for_default_download_layer
from proco.core import db_utils as db_utilities
from proco.core import permissions as core_permissions
from proco.core import utils as core_utilities
from proco.core.viewsets import BaseModelViewSet
from proco.locations.models import Country
from proco.schools.models import School
from proco.utils import dates as date_utilities
from proco.utils.cache import cache_manager
from proco.utils.error_message import id_missing_error_mess, delete_succ_mess, error_mess
from proco.utils.filters import NullsAlwaysLastOrderingFilter
from proco.utils.log import action_log, changed_fields


@method_decorator([cache_control(public=True, max_age=settings.CACHE_CONTROL_MAX_AGE_FOR_FE)], name='dispatch')
class GlobalStatsAPIView(APIView):
    permission_classes = (AllowAny,)

    model = School
    queryset = model.objects.all()

    CACHE_KEY = 'cache'
    CACHE_KEY_PREFIX = 'GLOBAL_STATS'

    filter_backends = (
        DjangoFilterBackend,
    )

    filterset_fields = {
        'country_id': ['exact', 'in'],
        'admin1_id': ['exact', 'in'],
        'id': ['exact', 'in'],
    }

    def get_cache_key(self):
        params = dict(self.request.query_params)
        params.pop(self.CACHE_KEY, None)
        return '{0}_{1}'.format(self.CACHE_KEY_PREFIX,
                                '_'.join(map(lambda x: '{0}_{1}'.format(x[0], x[1]), sorted(params.items()))), )

    def filter_queryset(self, queryset):
        """
        Given a queryset, filter it with whichever filter backend is in use.

        You are unlikely to want to override this method, although you may need
        to call it either from a list view, or from a custom `get_object`
        method if you want to apply the configured filtering backend to the
        default queryset.
        """

        for backend in list(self.filter_backends):
            queryset = backend().filter_queryset(self.request, queryset, self)
        return queryset

    def get(self, request, *args, **kwargs):
        use_cached_data = self.request.query_params.get(self.CACHE_KEY, 'on').lower() in ['on', 'true']
        request_path = remove_query_param(request.get_full_path(), 'cache')
        cache_key = self.get_cache_key()

        data = None
        if use_cached_data:
            data = cache_manager.get(cache_key)

        if not data:
            data = self.calculate_global_statistic()
            cache_manager.set(cache_key, data, request_path=request_path, soft_timeout=settings.CACHE_CONTROL_MAX_AGE)

        return Response(data=data)

    def calculate_global_statistic(self):
        # Count the number of schools with known connectivity status (connected, not_connected, or unknown)
        queryset = self.filter_queryset(self.queryset)
        school_connectivity_status_qry = queryset.annotate(
            dummy_group_by=Value(1)).values('dummy_group_by').annotate(
            connected=Count(Case(When(connectivity_status__in=['good', 'moderate'], then='id')), distinct=True),
            not_connected=Count(Case(When(connectivity_status='no', then='id')), distinct=True),
            unknown=Count(Case(When(connectivity_status='unknown', then='id')), distinct=True),
            total_schools=Count('id', distinct=True),
            all_countries=Count('country_id', distinct=True),
            schools_with_connectivity_status_mapped=Count(Case(
                When(connectivity_status__in=['good', 'moderate', 'no'], then='id')), distinct=True),
            countries_with_connectivity_status_mapped=Count(Case(
                When(connectivity_status__in=['good', 'moderate', 'no'], then='country_id')), distinct=True),
        ).values('connected', 'not_connected', 'unknown', 'total_schools',
                 'all_countries', 'schools_with_connectivity_status_mapped',
                 'countries_with_connectivity_status_mapped').order_by()

        school_filters = core_utilities.get_filter_sql(self.request, 'schools', 'schools_school')
        if len(school_filters) > 0:
            school_connectivity_status_qry = school_connectivity_status_qry.extra(where=[school_filters])

        school_static_filters = core_utilities.get_filter_sql(self.request, 'school_static',
                                                              'connection_statistics_schoolweeklystatus')
        if len(school_static_filters) > 0:
            school_connectivity_status_qry = school_connectivity_status_qry.annotate(
                total_weekly_schools=Count('last_weekly_status__school_id', distinct=True),
            ).values('connected', 'not_connected', 'unknown', 'total_schools',
                     'all_countries', 'schools_with_connectivity_status_mapped',
                     'countries_with_connectivity_status_mapped', 'total_weekly_schools')
            school_connectivity_status_qry = school_connectivity_status_qry.extra(where=[school_static_filters])

        giga_connectivity_benchmark, giga_connectivity_benchmark_unit = get_benchmark_value_for_default_download_layer(
            'global', None)

        school_connectivity_status = list(school_connectivity_status_qry)[0]

        return {
            'no_of_countries': school_connectivity_status['all_countries'],
            'countries_with_connectivity_status_mapped': school_connectivity_status[
                'countries_with_connectivity_status_mapped'],
            'schools_connected': school_connectivity_status['total_schools'],
            'schools_with_connectivity_status_mapped': school_connectivity_status[
                'schools_with_connectivity_status_mapped'],
            'connectivity_global_benchmark': {
                'value': giga_connectivity_benchmark,
                'unit': giga_connectivity_benchmark_unit,
            },
            'connected_schools': {
                'connected': school_connectivity_status['connected'],
                'not_connected': school_connectivity_status['not_connected'],
                'unknown': school_connectivity_status['unknown'],
            }
        }


class CountryDailyStatsListAPIView(ListAPIView):
    model = CountryDailyStatus
    queryset = model.objects.all()
    serializer_class = statistics_serializers.CountryDailyStatusSerializer
    filter_backends = (
        DjangoFilterBackend,
        DateYearFilter,
        DateWeekNumberFilter,
    )
    filterset_fields = {
        'date': ['lte', 'gte'],
    }

    def get_queryset(self):
        queryset = super(CountryDailyStatsListAPIView, self).get_queryset()
        country = get_object_or_404(
            Country.objects.annotate(code_lower=Lower('code')),
            code_lower=self.kwargs.get('country_code').lower(),
        )
        return queryset.filter(country=country)


class SchoolDailyStatsListAPIView(ListAPIView):
    model = SchoolDailyStatus
    queryset = model.objects.all()
    serializer_class = statistics_serializers.SchoolDailyStatusSerializer
    filter_backends = (
        DjangoFilterBackend,
        DateYearFilter,
        DateWeekNumberFilter,
        DateMonthFilter,
    )
    filterset_fields = {
        'date': ['lte', 'gte'],
    }

    def get_queryset(self):
        queryset = super(SchoolDailyStatsListAPIView, self).get_queryset()
        return queryset.filter(school_id=self.kwargs['school_id'])


class SchoolConnectivityStatsListAPIView(ListAPIView):
    model = School
    queryset = model.objects.all().select_related('last_weekly_status')
    serializer_class = statistics_serializers.SchoolConnectivityStatusSerializer
    related_model = Country

    schools_daily_status_qs = SchoolDailyStatus.objects.all()

    def get_serializer(self, *args, **kwargs):
        kwargs['country'] = self.get_country()
        kwargs['graph_data'] = self.generate_graph_data()
        kwargs['speed_benchmark'] = self.kwargs['speed_benchmark']

        return super(SchoolConnectivityStatsListAPIView, self).get_serializer(*args, **kwargs)

    def get_country(self):
        if not hasattr(self, '_country'):
            self._country = get_object_or_404(
                Country.objects.defer(
                    'geometry', 'geometry_simplified',
                ).select_related('last_weekly_status'),
                id=self.kwargs.get('country_id'),
            )
        return self._country

    def update_kwargs(self):
        start_date = date_utilities.to_date(self.request.query_params.get('start_date'),
                                            default=datetime.combine(datetime.now(),
                                                                     time.min))
        end_date = date_utilities.to_date(self.request.query_params.get('end_date'),
                                          default=datetime.combine(datetime.now(),
                                                                   time.min))

        school_ids = self.request.query_params.get('school_ids', '')
        if not core_utilities.is_blank_string(school_ids):
            school_ids = [int(school_id.strip()) for school_id in school_ids.split(',')]
        else:
            school_ids = [34554]

        self.kwargs.update({
            'start_date': start_date,
            'end_date': end_date,
            'school_ids': school_ids,
            'country_id': self.request.query_params.get('country_id'),
            'is_weekly': False if self.request.query_params.get('is_weekly', 'true') == 'false' else True,
            'group_name': 'Download speed',
            'group_value': 'connectivity_speed',
        })

    def get_queryset(self):
        queryset = super(SchoolConnectivityStatsListAPIView, self).get_queryset()

        rt_connected_schools = list(SchoolRealTimeRegistration.objects.filter(
            school__in=self.kwargs['school_ids'],
            rt_registered=True,
            rt_registration_date__lte=self.kwargs['end_date'],
        ).values_list('school', flat=True).order_by('school_id').distinct('school_id'))

        queryset = queryset.filter(
            id__in=self.kwargs['school_ids'],
            country__id=self.kwargs['country_id'],
        ).annotate(
            is_rt_connected=Case(
                When(
                    id__in=rt_connected_schools,
                    then=Value(True)
                ),
                default=Value(False),
                output_field=BooleanField(),
            ),
        )

        is_weekly = self.request.query_params.get('is_weekly', 'true') == 'true'
        year_number = date_utilities.get_year_from_date(self.kwargs['start_date'])

        if is_weekly:
            # If is_weekly == True, then pick the week number based on start_date
            week_numbers = [date_utilities.get_week_from_date(self.kwargs['start_date']), ]
        else:
            # If is_weekly == False, then:
            # 1. Collect dates on all sundays of the given month and year
            # 2. Get the week numbers for all sundays and look into SchoolWeeklyStatus table for which
            # last week number data was created in the given month of the year. And pick this week number
            month_number = date_utilities.get_month_from_date(self.kwargs['start_date'])
            dates_on_all_sundays = date_utilities.all_days_of_a_month(year_number, month_number,
                                                                      day_name='sunday').keys()
            week_numbers = [date_utilities.get_week_from_date(date) for date in dates_on_all_sundays]

        benchmark = self.request.query_params.get('benchmark', 'global')
        country_id = self.kwargs['country_id']

        speed_benchmark, _ = get_benchmark_value_for_default_download_layer(benchmark, country_id)
        self.kwargs['speed_benchmark'] = speed_benchmark

        school_status_in_given_week_qry = SchoolWeeklyStatus.objects.filter(
            school=OuterRef('id'),
            year=year_number, week__in=week_numbers,
        ).annotate(
            live_avg_connectivity=Case(
                When(connectivity_speed__gt=speed_benchmark, then=Value('good')),
                When(connectivity_speed__lte=speed_benchmark, connectivity_speed__gte=1000000, then=Value('moderate')),
                When(connectivity_speed__lt=1000000, then=Value('bad')),
                default=Value('unknown'),
                output_field=CharField(),
            ),
        ).values('live_avg_connectivity', 'school_id', 'week').order_by('school_id', '-week').distinct('school_id')

        queryset = queryset.annotate(live_avg_connectivity=Subquery(
            school_status_in_given_week_qry.values('live_avg_connectivity')[:1],
            output_field=CharField(),
        ), )

        return queryset

    def list(self, request, *args, **kwargs):
        self.update_kwargs()

        queryset = self.filter_queryset(self.get_queryset())
        serializer = self.get_serializer(queryset, many=True)

        return Response(serializer.data)

    def generate_graph_data(self):

        school_graph_data = {}

        for school_id in self.kwargs['school_ids']:
            graph_data = []
            current_date = self.kwargs['start_date']

            while current_date <= self.kwargs['end_date']:
                graph_data.append({
                    'group': self.kwargs['group_name'],
                    'key': date_utilities.format_date(current_date),
                    'value': None,
                })
                current_date += timedelta(days=1)
            school_graph_data[school_id] = graph_data

        schools_daily_status_qs = self.schools_daily_status_qs.filter(
            school_id__in=self.kwargs['school_ids'],
            date__range=[self.kwargs['start_date'], self.kwargs['end_date']],
        )

        # Update the graph_data with actual values if they exist
        for daily_school_record in schools_daily_status_qs.values():
            school_id = daily_school_record['school_id']
            connectivity_speed = daily_school_record['connectivity_speed']
            if daily_school_record['connectivity_speed'] is not None:
                connectivity_speed = round(connectivity_speed / 1000000, 2)
                daily_school_record['connectivity_speed'] = connectivity_speed

            graph_data = school_graph_data[school_id]
            formatted_date = date_utilities.format_date(daily_school_record['date'])
            for entry in graph_data:
                if entry['key'] == formatted_date:
                    entry['value'] = daily_school_record.get(self.kwargs['group_value'], None)

        return school_graph_data


class SchoolCoverageStatsListAPIView(ListAPIView):
    model = School
    queryset = model.objects.all().select_related('last_weekly_status')
    serializer_class = statistics_serializers.SchoolCoverageStatusSerializer

    def update_kwargs(self):
        school_ids = self.request.query_params.get('school_ids', '')
        if not core_utilities.is_blank_string(school_ids):
            school_ids = [int(school_id.strip()) for school_id in school_ids.split(',')]
        else:
            school_ids = [34554]

        self.kwargs.update({
            'school_ids': school_ids,
            'country_id': self.request.query_params.get('country_id'),
        })

    def get_queryset(self):
        queryset = super(SchoolCoverageStatsListAPIView, self).get_queryset()
        queryset = queryset.filter(
            id__in=self.kwargs['school_ids'],
            country__id=self.kwargs['country_id'],
        )

        return queryset

    def list(self, request, *args, **kwargs):
        self.update_kwargs()

        queryset = self.filter_queryset(self.get_queryset())
        serializer = self.get_serializer(queryset, many=True)

        return Response(serializer.data)


@method_decorator([cache_control(public=True, max_age=settings.CACHE_CONTROL_MAX_AGE_FOR_FE)], name='dispatch')
class ConnectivityAPIView(APIView):
    permission_classes = (AllowAny,)

    model = School
    queryset = model.objects.all()

    CACHE_KEY = 'cache'
    CACHE_KEY_PREFIX = 'CONNECTIVITY_STATS'

    school_filters = []
    school_static_filters = []

    def get_cache_key(self):
        params = dict(self.request.query_params)
        params.pop(self.CACHE_KEY, None)
        return '{0}_{1}'.format(self.CACHE_KEY_PREFIX,
                                '_'.join(map(lambda x: '{0}_{1}'.format(x[0], x[1]), sorted(params.items()))), )

    def get(self, request, *args, **kwargs):
        use_cached_data = self.request.query_params.get(self.CACHE_KEY, 'on').lower() in ['on', 'true']
        request_path = remove_query_param(request.get_full_path(), 'cache')
        cache_key = self.get_cache_key()

        data = None
        if use_cached_data:
            data = cache_manager.get(cache_key)

        if not data:
            self.school_filters = core_utilities.get_filter_sql(self.request, 'schools', 'schools_school')
            self.school_static_filters = core_utilities.get_filter_sql(self.request, 'school_static',
                                                                       'connection_statistics_schoolweeklystatus')

            country_id = self.request.query_params.get('country_id', None)
            if country_id:
                self.queryset = self.queryset.filter(country_id=country_id)

            admin1_id = self.request.query_params.get('admin1_id', None)
            if admin1_id:
                self.queryset = self.queryset.filter(admin1_id=admin1_id)

            is_weekly = self.request.query_params.get('is_weekly', 'true') == 'true'
            start_date = date_utilities.to_date(self.request.query_params.get('start_date'),
                                                default=datetime.combine(datetime.now(), time.min))
            end_date = date_utilities.to_date(self.request.query_params.get('end_date'),
                                              default=datetime.combine(datetime.now(), time.min))

            month_number = date_utilities.get_month_from_date(start_date)
            year_number = date_utilities.get_year_from_date(start_date)

            if is_weekly:
                # If is_weekly == True, then pick the week number based on start_date
                week_number = date_utilities.get_week_from_date(start_date)
            else:
                # If is_weekly == False, then:
                # 1. Collect dates on all sundays of the given month and year
                # 2. Get the week numbers for all sundays and look into SchoolWeeklyStatus table for which
                # last week number data was created in the given month of the year. And pick this week number
                dates_on_all_sundays = date_utilities.all_days_of_a_month(year_number, month_number,
                                                                          day_name='sunday').keys()
                week_numbers_for_month = [date_utilities.get_week_from_date(date) for date in dates_on_all_sundays]
                week_number = SchoolWeeklyStatus.objects.filter(
                    year=year_number, week__in=week_numbers_for_month,
                ).order_by('-week').values_list('week', flat=True).first()

                if not week_number:
                    # If for any week of the month data is not available then pick last week number
                    week_number = week_numbers_for_month[-1]

            data = self.calculate_country_download_data(start_date, end_date, week_number, year_number)
            cache_manager.set(cache_key, data, request_path=request_path, soft_timeout=settings.CACHE_CONTROL_MAX_AGE)

        return Response(data=data)

    def calculate_country_download_data(self, start_date, end_date, week_number, year_number):
        benchmark = self.request.query_params.get('benchmark', 'global')
        country_id = self.request.query_params.get('country_id', None)

        speed_benchmark, _ = get_benchmark_value_for_default_download_layer(benchmark, country_id)

        weekly_queryset = self.queryset.annotate(
            t=FilteredRelation(
                'weekly_status',
                condition=Q(weekly_status__week=week_number) & Q(weekly_status__year=year_number),
            )
        ).filter(
            realtime_registration_status__rt_registered=True,
            realtime_registration_status__rt_registration_date__date__lte=end_date,
            realtime_registration_status__deleted__isnull=True,
            t__deleted__isnull=True,
        ).annotate(
            dummy_group_by=Value(1)).values('dummy_group_by').annotate(
            good=Count(Case(When(t__connectivity_speed__gt=speed_benchmark, then='id')), distinct=True),
            moderate=Count(Case(When(t__connectivity_speed__lte=speed_benchmark, t__connectivity_speed__gte=1000000,
                                     then='id')), distinct=True),
            bad=Count(Case(When(t__connectivity_speed__lt=1000000, then='id')), distinct=True),
            unknown=Count(Case(When(t__connectivity_speed__isnull=True, then='id')), distinct=True),
            school_with_realtime_data=Count(Case(When(t__connectivity_speed__isnull=False, then='id')), distinct=True),
            no_of_schools_measure=Count('id', distinct=True),
            countries_with_realtime_data=Count('country_id', distinct=True),
        ).values('good', 'moderate', 'bad', 'unknown', 'school_with_realtime_data',
                 'no_of_schools_measure', 'countries_with_realtime_data').order_by()

        if len(self.school_filters) > 0:
            weekly_queryset = weekly_queryset.extra(where=[self.school_filters])

        if len(self.school_static_filters) > 0:
            school_static_filters = core_utilities.get_filter_sql(self.request, 'school_static', 'T5')
            weekly_queryset = weekly_queryset.annotate(
                total_weekly_schools=Count('last_weekly_status__school_id', distinct=True),
            ).values(
                'good', 'moderate', 'bad', 'unknown', 'school_with_realtime_data',
                'no_of_schools_measure', 'countries_with_realtime_data', 'total_weekly_schools'
            ).extra(where=[school_static_filters])

        weekly_status = list(weekly_queryset)[0]
        real_time_connected_schools = {
            'good': weekly_status['good'],
            'moderate': weekly_status['moderate'],
            'no_internet': weekly_status['bad'],
            'unknown': weekly_status['unknown'],
        }

        graph_data, positive_speeds = self.generate_country_graph_data(start_date, end_date)

        live_avg = round(sum(positive_speeds) / len(positive_speeds), 2) if len(positive_speeds) > 0 else 0

        live_avg_connectivity = 'unknown'
        rounded_benchmark_value_int = round(speed_benchmark / 1000000, 2)
        rounded_base_benchmark_int = 1

        if live_avg > rounded_benchmark_value_int:
            live_avg_connectivity = 'good'
        elif rounded_base_benchmark_int <= live_avg <= rounded_benchmark_value_int:
            live_avg_connectivity = 'moderate'
        elif live_avg < rounded_base_benchmark_int:
            live_avg_connectivity = 'bad'

        country_id = self.request.query_params.get('country_id', None)
        admin1_id = self.request.query_params.get('admin1_id', None)

        is_data_synced_qs = SchoolWeeklyStatus.objects.filter(
            school__realtime_registration_status__rt_registered=True,
        )

        if len(self.school_filters) > 0:
            is_data_synced_qs = is_data_synced_qs.extra(where=[self.school_filters])

        if len(self.school_static_filters) > 0:
            is_data_synced_qs = is_data_synced_qs.extra(where=[self.school_static_filters])

        if admin1_id:
            is_data_synced_qs = is_data_synced_qs.filter(school__admin1_id=admin1_id)
        if country_id:
            is_data_synced_qs = is_data_synced_qs.filter(school__country_id=country_id)

        return {
            'live_avg': live_avg,
            'live_avg_connectivity': live_avg_connectivity,
            'no_of_schools_measure': weekly_status['no_of_schools_measure'],
            'school_with_realtime_data': weekly_status['school_with_realtime_data'],
            'countries_with_realtime_data': weekly_status['countries_with_realtime_data'],
            'real_time_connected_schools': real_time_connected_schools,
            'graph_data': graph_data,
            'is_data_synced': is_data_synced_qs.exists(),
            'benchmark_metadata': {
                'benchmark_value': str(speed_benchmark),
                'benchmark_unit': "bps",
                'base_benchmark': "1000000",
                'parameter_column_unit': "bps",
                'round_unit_value': "{val} / (1000 * 1000)"
            },
        }

    def generate_country_graph_data(self, start_date, end_date):
        # Get the daily connectivity_speed for the given country from SchoolDailyStatus model
        avg_daily_connectivity_speed = self.queryset.filter(
            realtime_registration_status__rt_registered=True,
            realtime_registration_status__rt_registration_date__date__lte=end_date,
            realtime_registration_status__deleted__isnull=True,
            daily_status__date__range=[start_date, end_date],
            daily_status__connectivity_speed__isnull=False,
<<<<<<< HEAD
            realtime_registration_status__deleted__isnull=True,
=======
>>>>>>> 9eadb73f
            daily_status__deleted__isnull=True,
        ).values('daily_status__date').annotate(
            avg_speed=Avg('daily_status__connectivity_speed'),
        ).order_by('daily_status__date')

        if len(self.school_filters) > 0:
            avg_daily_connectivity_speed = avg_daily_connectivity_speed.extra(where=[self.school_filters])

        if len(self.school_static_filters) > 0:
            avg_daily_connectivity_speed = avg_daily_connectivity_speed.annotate(
                total_weekly_schools=Count('last_weekly_status__school_id', distinct=True),
            )
            avg_daily_connectivity_speed = avg_daily_connectivity_speed.extra(where=[self.school_static_filters])

        # Generate the graph data in the desired format
        graph_data = []
        current_date = start_date

        while current_date <= end_date:
            graph_data.append({
                'group': 'Download speed',
                'key': date_utilities.format_date(current_date),
                'value': None  # Default value, will be updated later if data exists for the date
            })
            current_date += timedelta(days=1)

        all_positive_speeds = []
        # Update the graph_data with actual values if they exist
        for daily_avg_data in avg_daily_connectivity_speed:
            formatted_date = date_utilities.format_date(daily_avg_data['daily_status__date'])
            for entry in graph_data:
                if entry['key'] == formatted_date:
                    try:
                        rounded_speed = 0
                        if daily_avg_data['avg_speed'] is not None:
                            rounded_speed = round(daily_avg_data['avg_speed'] / 1000000, 2)
                        entry['value'] = rounded_speed
                        all_positive_speeds.append(rounded_speed)
                    except (KeyError, TypeError):
                        pass

        return graph_data, all_positive_speeds


@method_decorator([cache_control(public=True, max_age=settings.CACHE_CONTROL_MAX_AGE_FOR_FE)], name='dispatch')
class CoverageAPIView(APIView):
    permission_classes = (AllowAny,)

    CACHE_KEY = 'cache'
    CACHE_KEY_PREFIX = 'COVERAGE_STATS'

    model = School
    queryset = model.objects.all()

    filter_backends = (
        DjangoFilterBackend,
    )

    filterset_fields = {
        'country_id': ['exact', 'in'],
        'admin1_id': ['exact', 'in'],
        'id': ['exact', 'in'],
    }

    school_filters = []
    school_static_filters = []

    def get_cache_key(self):
        params = dict(self.request.query_params)
        params.pop(self.CACHE_KEY, None)
        return '{0}_{1}'.format(self.CACHE_KEY_PREFIX,
                                '_'.join(map(lambda x: '{0}_{1}'.format(x[0], x[1]), sorted(params.items()))), )

    def filter_queryset(self, queryset):
        """
        Given a queryset, filter it with whichever filter backend is in use.

        You are unlikely to want to override this method, although you may need
        to call it either from a list view, or from a custom `get_object`
        method if you want to apply the configured filtering backend to the
        default queryset.
        """
        for backend in list(self.filter_backends):
            queryset = backend().filter_queryset(self.request, queryset, self)
        return queryset

    def get(self, request, *args, **kwargs):
        use_cached_data = self.request.query_params.get(self.CACHE_KEY, 'on').lower() in ['on', 'true']
        request_path = remove_query_param(request.get_full_path(), 'cache')
        cache_key = self.get_cache_key()

        data = None
        if use_cached_data:
            data = cache_manager.get(cache_key)

        if not data:
            self.school_filters = core_utilities.get_filter_sql(self.request, 'schools', 'schools_school')
            self.school_static_filters = core_utilities.get_filter_sql(self.request, 'school_static',
                                                                       'connection_statistics_schoolweeklystatus')

            # Query the School table to get the coverage data
            # Get the total number of schools with coverage data
            # Get the count of schools falling under different coverage types
            queryset = self.filter_queryset(self.queryset)

            school_coverage_type_qry = queryset.annotate(
                dummy_group_by=Value(1)).values('dummy_group_by').annotate(
                g_4_5=Count(Case(When(coverage_type__in=['5g', '4g'], then='id')), distinct=True),
                g_2_3=Count(Case(When(coverage_type__in=['3g', '2g'], then='id')), distinct=True),
                no_coverage=Count(Case(When(coverage_type='no', then='id')), distinct=True),
                unknown=Count(Case(When(coverage_type__in=['unknown', None], then='id')), distinct=True),
                total_coverage_schools=Count(Case(When(coverage_type__isnull=False, then='id')), distinct=True),
            ).values('g_4_5', 'g_2_3', 'no_coverage', 'unknown', 'total_coverage_schools').order_by()

            if len(self.school_filters) > 0:
                school_coverage_type_qry = school_coverage_type_qry.extra(where=[self.school_filters])

            if len(self.school_static_filters) > 0:
                school_coverage_type_qry = school_coverage_type_qry.annotate(
                    total_weekly_schools=Count('last_weekly_status__school_id', distinct=True),
                ).values(
                    'g_4_5', 'g_2_3', 'no_coverage', 'unknown', 'total_coverage_schools', 'total_weekly_schools'
                ).extra(where=[self.school_static_filters])

            school_coverage_status = list(school_coverage_type_qry)[0]
            coverage_data = {
                '5g_4g': school_coverage_status['g_4_5'],
                '3g_2g': school_coverage_status['g_2_3'],
                'no_coverage': school_coverage_status['no_coverage'],
                'unknown': school_coverage_status['unknown'],
            }

            data = {
                'total_schools': school_coverage_status['total_coverage_schools'],
                'connected_schools': coverage_data,
            }

            cache_manager.set(cache_key, data, request_path=request_path, soft_timeout=settings.CACHE_CONTROL_MAX_AGE)

        return Response(data=data)


@method_decorator([cache_control(public=True, max_age=settings.CACHE_CONTROL_MAX_AGE_FOR_FE)], name='dispatch')
class ConnectivityConfigurationsViewSet(APIView):
    base_auth_permissions = (
        AllowAny,
    )

    model = SchoolDailyStatus
    queryset = model.objects.all()

    CACHE_KEY = 'cache'
    CACHE_KEY_PREFIX = 'CONNECTIVITY_CONFIGURATIONS_STATS'

    def get_cache_key(self):
        params = dict(self.request.query_params)
        params.pop(self.CACHE_KEY, None)
        return '{0}_{1}'.format(self.CACHE_KEY_PREFIX,
                                '_'.join(map(lambda x: '{0}_{1}'.format(x[0], x[1]), sorted(params.items()))), )

    def get(self, request, *args, **kwargs):
        use_cached_data = self.request.query_params.get(self.CACHE_KEY, 'on').lower() in ['on', 'true']
        cache_key = self.get_cache_key()

        static_data = None
        if use_cached_data:
            static_data = cache_manager.get(cache_key)

        if not static_data:
            static_data = {}

            country_id = self.request.query_params.get('country_id', None)
            if country_id:
                self.queryset = self.queryset.filter(school__country_id=country_id)

            admin1_id = self.request.query_params.get('admin1_id', None)
            if admin1_id:
                self.queryset = self.queryset.filter(school__admin1_id=admin1_id)

            school_id = self.request.query_params.get('school_id', None)
            if school_id:
                self.queryset = self.queryset.filter(school=school_id)

            school_ids = self.request.query_params.get('school_ids', '')
            if not core_utilities.is_blank_string(school_ids):
                school_ids = [int(school_id.strip()) for school_id in school_ids.split(',')]
                self.queryset = self.queryset.filter(school__in=school_ids)

            layer_id = request.query_params.get('layer_id')
            if layer_id:
                data_layer_instance = get_object_or_404(
                    DataLayer.objects.all(),
                    pk=layer_id,
                    status=DataLayer.LAYER_STATUS_PUBLISHED,
                    type=DataLayer.LAYER_TYPE_LIVE,
                )

                data_sources = data_layer_instance.data_sources.all()

                live_data_sources = ['UNKNOWN']

                for d in data_sources:
                    source_type = d.data_source.data_source_type
                    if source_type == DataSource.DATA_SOURCE_TYPE_QOS:
                        live_data_sources.append(statistics_configs.QOS_SOURCE)
                    elif source_type == DataSource.DATA_SOURCE_TYPE_DAILY_CHECK_APP:
                        live_data_sources.append(statistics_configs.DAILY_CHECK_APP_MLAB_SOURCE)

                parameter_col = data_sources.first().data_source_column
                parameter_column_name = str(parameter_col['name'])

                self.queryset = self.queryset.filter(
                    live_data_source__in=live_data_sources,
                ).filter(**{parameter_column_name + '__isnull': False})

            today_date = core_utilities.get_current_datetime_object().date()
            monday_date = today_date - timedelta(days=today_date.weekday())

            latest_daily_entry = self.queryset.filter(
                date__lt=monday_date,
                school__deleted__isnull=True,
            ).values_list('date', flat=True).order_by('-date').first()

            if latest_daily_entry:
                monday_on_entry_date = latest_daily_entry - timedelta(days=latest_daily_entry.weekday())
                sunday_on_entry_date = monday_on_entry_date + timedelta(days=6)

                static_data = {
                    'week': {
                        'start_date': date_utilities.format_date(monday_on_entry_date),
                        'end_date': date_utilities.format_date(sunday_on_entry_date)
                    },
                    'month': {
                        'start_date': date_utilities.format_date(date_utilities.get_first_date_of_month(
                            monday_on_entry_date.year, monday_on_entry_date.month)),
                        'end_date': date_utilities.format_date(date_utilities.get_last_date_of_month(
                            monday_on_entry_date.year, monday_on_entry_date.month))
                    },
                    'years': list(self.queryset.values_list('date__year', flat=True).order_by('date__year').distinct()),
                }

            request_path = remove_query_param(request.get_full_path(), 'cache')
            cache_manager.set(cache_key, static_data, request_path=request_path,
                              soft_timeout=settings.CACHE_CONTROL_MAX_AGE)

        return Response(data=static_data)


class CountrySummaryAPIViewSet(BaseModelViewSet):
    model = CountryWeeklyStatus
    serializer_class = statistics_serializers.CountryWeeklyStatusSerializer

    permission_classes = (
        core_permissions.IsUserAuthenticated,
        core_permissions.CanAddCountry,
        core_permissions.CanUpdateCountry,
        core_permissions.CanViewCountry,
        core_permissions.CanDeleteCountry,
    )

    filter_backends = (
        NullsAlwaysLastOrderingFilter, SearchFilter, DjangoFilterBackend
    )

    ordering_field_names = ['-year', '-week', 'country__name']
    apply_query_pagination = True
    search_fields = ('=country__id', 'country__name', 'year', 'week',)

    filterset_fields = {
        'country_id': ['exact', 'in'],
        'year': ['exact', 'in'],
        'week': ['exact', 'in'],
        'integration_status': ['exact', 'in'],
    }

    def get_serializer_class(self):
        if self.action == 'list':
            ser_class = statistics_serializers.ListCountryWeeklyStatusSerializer
        elif self.action in ['create', 'update', 'destroy']:
            ser_class = statistics_serializers.CountryWeeklyStatusUpdateRetrieveSerializer
        else:
            ser_class = statistics_serializers.DetailCountryWeeklyStatusSerializer
        return (ser_class)

    def get_object(self):
        if self.action == 'list':
            return get_object_or_404(self.queryset.filter(pk=self.kwargs.get('pk').lower()))

    def create(self, request, *args, **kwargs):
        try:
            data = statistics_serializers.CountryWeeklyStatusUpdateRetrieveSerializer(data=request.data)
            if data.is_valid():
                data.save()
                action_log(request, [data.data], 1, '', self.model, field_name='id')
                return Response(data.data)
            return Response(data.errors, status=rest_status.HTTP_502_BAD_GATEWAY)
        except Country.DoesNotExist:
            return Response(data=error_mess, status=rest_status.HTTP_502_BAD_GATEWAY)

    def update(self, request, pk):
        if pk is not None:
            try:
                country_weekly_status = CountryWeeklyStatus.objects.get(pk=pk)
                data = statistics_serializers.CountryWeeklyStatusUpdateRetrieveSerializer(instance=country_weekly_status,
                                                                                         data=request.data,
                                                                                         partial=True)
                if data.is_valid(raise_exception=True):
                    change_message = changed_fields(country_weekly_status, request.data)
                    action_log(request, [country_weekly_status], 2, change_message, self.model, field_name='id')
                    data.save()
                    return Response(data.data)
                return Response(data.errors, status=rest_status.HTTP_502_BAD_GATEWAY)
            except CountryWeeklyStatus.DoesNotExist:
                return Response(data=error_mess, status=rest_status.HTTP_502_BAD_GATEWAY)
        return Response(data=id_missing_error_mess, status=rest_status.HTTP_502_BAD_GATEWAY)

    def retrieve(self, request, pk):
        if pk is not None:
            try:
                country_weekly_status = CountryWeeklyStatus.objects.get(id=pk)
                if country_weekly_status:
                    serializer = statistics_serializers.CountryWeeklyStatusUpdateRetrieveSerializer(
                        country_weekly_status, partial=True,
                        context={'request': request}, )
                    return Response(serializer.data)
                return Response(status=rest_status.HTTP_404_NOT_FOUND, data=error_mess)
            except CountryWeeklyStatus.DoesNotExist:
                return Response(status=rest_status.HTTP_502_BAD_GATEWAY, data=error_mess)
        return Response(status=rest_status.HTTP_502_BAD_GATEWAY, data=id_missing_error_mess)

    def destroy(self, request, *args, **kwargs):
        try:
            pk_ids = request.data.get('id', [])
            if len(pk_ids) > 0:
                if CountryWeeklyStatus.objects.filter(id__in=pk_ids).exists():
                    country_weekly_statuses = CountryWeeklyStatus.objects.filter(id__in=pk_ids)
                    action_log(request, country_weekly_statuses, 3, "Country deleted", self.model,
                               field_name='id')

                    for country_weekly_status in list(country_weekly_statuses):
                        country_weekly_status.delete()
                    return Response(status=rest_status.HTTP_200_OK, data=delete_succ_mess)
                return Response(status=rest_status.HTTP_502_BAD_GATEWAY, data=error_mess)
            return Response(status=rest_status.HTTP_502_BAD_GATEWAY, data=id_missing_error_mess)
        except:
            return Response(status=rest_status.HTTP_502_BAD_GATEWAY, data=error_mess)


class CountryDailyConnectivitySummaryAPIViewSet(BaseModelViewSet):
    model = CountryDailyStatus
    serializer_class = statistics_serializers.CountryDailyStatusSerializer

    permission_classes = (
        core_permissions.IsUserAuthenticated,
        core_permissions.CanAddCountry,
        core_permissions.CanUpdateCountry,
        core_permissions.CanViewCountry,
        core_permissions.CanDeleteCountry,
    )

    filter_backends = (
        NullsAlwaysLastOrderingFilter, SearchFilter, DjangoFilterBackend,
    )

    ordering_field_names = ['-date', 'country__name', ]
    apply_query_pagination = True
    search_fields = ('=country__id', 'country__name',)

    filterset_fields = {
        'country_id': ['exact', 'in'],
    }

    def get_serializer_class(self):
        if self.action == 'list':
            ser_class = statistics_serializers.ListCountryDailyStatusSerializer
        elif self.action in ['create', 'update', 'destroy']:
            ser_class = statistics_serializers.CountryDailyStatusUpdateRetrieveSerializer
        else:
            ser_class = statistics_serializers.DetailCountryDailyStatusSerializer
        return (ser_class)

    def get_object(self):
        if self.action == 'list':
            return get_object_or_404(self.queryset.filter(pk=self.kwargs.get('pk').lower()))

    def create(self, request, *args, **kwargs):
        try:
            data = statistics_serializers.CountryDailyStatusUpdateRetrieveSerializer(data=request.data)
            if data.is_valid():
                data.save()
                action_log(request, [data.data], 1, '', self.model, field_name='id')
                return Response(data.data)
            return Response(data.errors, status=rest_status.HTTP_502_BAD_GATEWAY)
        except Country.DoesNotExist:
            return Response(data=error_mess, status=rest_status.HTTP_502_BAD_GATEWAY)

    def update(self, request, pk):
        if pk is not None:
            try:
                country_daily_status = CountryDailyStatus.objects.get(pk=pk)
                data = statistics_serializers.CountryDailyStatusUpdateRetrieveSerializer(instance=country_daily_status,
                                                                                         data=request.data,
                                                                                         partial=True)
                if data.is_valid(raise_exception=True):
                    change_message = changed_fields(country_daily_status, request.data)
                    action_log(request, [country_daily_status], 2, change_message, self.model, field_name='id')
                    data.save()
                    return Response(data.data)
                return Response(data.errors, status=rest_status.HTTP_502_BAD_GATEWAY)
            except CountryDailyStatus.DoesNotExist:
                return Response(data=error_mess, status=rest_status.HTTP_502_BAD_GATEWAY)
        return Response(data=id_missing_error_mess, status=rest_status.HTTP_502_BAD_GATEWAY)

    def retrieve(self, request, pk):
        if pk is not None:
            try:
                country_daily_status = CountryDailyStatus.objects.get(id=pk)
                if country_daily_status:
                    serializer = statistics_serializers.CountryDailyStatusUpdateRetrieveSerializer(
                        country_daily_status,
                        partial=True,
                        context={'request': request},
                    )
                    return Response(serializer.data)
                return Response(status=rest_status.HTTP_404_NOT_FOUND, data=error_mess)
            except CountryDailyStatus.DoesNotExist:
                return Response(status=rest_status.HTTP_502_BAD_GATEWAY, data=error_mess)
        return Response(status=rest_status.HTTP_502_BAD_GATEWAY, data=id_missing_error_mess)

    def destroy(self, request, *args, **kwargs):
        try:
            pk_ids = request.data.get('id', [])
            if len(pk_ids) > 0:
                if CountryDailyStatus.objects.filter(id__in=pk_ids).exists():
                    country_daily_statuses = CountryDailyStatus.objects.filter(id__in=pk_ids)
                    action_log(request, country_daily_statuses, 3, "Country deleted", self.model,
                               field_name='id')

                    for country_daily_status in list(country_daily_statuses):
                        country_daily_status.delete()
                    return Response(status=rest_status.HTTP_200_OK, data=delete_succ_mess)
                return Response(status=rest_status.HTTP_502_BAD_GATEWAY, data=error_mess)
            return Response(status=rest_status.HTTP_502_BAD_GATEWAY, data=id_missing_error_mess)
        except:
            return Response(status=rest_status.HTTP_502_BAD_GATEWAY, data=error_mess)


class SchoolSummaryAPIViewSet(BaseModelViewSet):
    model = SchoolWeeklyStatus
    serializer_class = statistics_serializers.SchoolWeeklyStatusSerializer

    permission_classes = (
        core_permissions.IsUserAuthenticated,
        core_permissions.CanAddSchool,
        core_permissions.CanUpdateSchool,
        core_permissions.CanViewSchool,
        core_permissions.CanDeleteSchool,
    )

    filter_backends = (
        NullsAlwaysLastOrderingFilter, SearchFilter, DjangoFilterBackend
    )

    ordering_field_names = ['-year', '-week', 'school__name']
    apply_query_pagination = True
    search_fields = (
        '=school__id', 'school__name', '=school__giga_id_school', '=school__external_id',
        'year', 'week',
    )
    filterset_fields = {
        'school_id': ['exact', 'in'],
        'year': ['exact', 'in'],
        'week': ['exact', 'in'],
    }

    def get_serializer_class(self):
        if self.action == 'list':
            ser_class = statistics_serializers.ListSchoolWeeklySummarySerializer
        elif self.action in ['create', 'update', 'destroy']:
            ser_class = statistics_serializers.SchoolWeeklySummaryUpdateRetrieveSerializer
        else:
            ser_class = statistics_serializers.DetailSchoolWeeklySummarySerializer
        return (ser_class)

    def get_object(self):
        if self.action == 'list':
            return get_object_or_404(self.queryset.filter(pk=self.kwargs.get('pk').lower()))

    def get_queryset(self):
        queryset = super(SchoolSummaryAPIViewSet, self).get_queryset()
        if self.action == 'list' and self.request.query_params.get('country_id'):
            countries_ids = []
            for country_id in self.request.query_params.get('country_id').split(','):
                countries_ids.append(int(country_id))
            if len(countries_ids) > 0:
                school_data = School.objects.filter(country_id__in=countries_ids).values_list('id',
                                                                                              flat=True).distinct()
                queryset = queryset.filter(school_id__in=school_data)
        return queryset

    def create(self, request, *args, **kwargs):
        try:
            data = statistics_serializers.SchoolWeeklySummaryUpdateRetrieveSerializer(data=request.data)
            if data.is_valid():
                data.save()
                action_log(request, [data.data], 1, '', self.model, field_name='id')
                return Response(data.data)
            return Response(data.errors, status=rest_status.HTTP_502_BAD_GATEWAY)
        except Country.DoesNotExist:
            return Response(data=error_mess, status=rest_status.HTTP_502_BAD_GATEWAY)

    def update(self, request, pk):
        if pk is not None:
            try:
                school_weekly_status = SchoolWeeklyStatus.objects.get(pk=pk)
                data = statistics_serializers.SchoolWeeklySummaryUpdateRetrieveSerializer(instance=school_weekly_status,
                                                                                          data=request.data,
                                                                                          partial=True)
                if data.is_valid(raise_exception=True):
                    change_message = changed_fields(school_weekly_status, request.data)
                    action_log(request, [school_weekly_status], 2, change_message, self.model, field_name='id')
                    data.save()
                    return Response(data.data)
                return Response(data.errors, status=rest_status.HTTP_502_BAD_GATEWAY)
            except SchoolWeeklyStatus.DoesNotExist:
                return Response(data=error_mess, status=rest_status.HTTP_502_BAD_GATEWAY)
        return Response(data=id_missing_error_mess, status=rest_status.HTTP_502_BAD_GATEWAY)

    def retrieve(self, request, pk):
        if pk is not None:
            try:
                school_weekly_status = SchoolWeeklyStatus.objects.get(id=pk)
                if school_weekly_status:
                    serializer = statistics_serializers.SchoolWeeklySummaryUpdateRetrieveSerializer(
                        school_weekly_status, partial=True,
                        context={'request': request}, )
                    return Response(serializer.data)
                return Response(status=rest_status.HTTP_404_NOT_FOUND, data=error_mess)
            except SchoolWeeklyStatus.DoesNotExist:
                return Response(status=rest_status.HTTP_502_BAD_GATEWAY, data=error_mess)
        return Response(status=rest_status.HTTP_502_BAD_GATEWAY, data=id_missing_error_mess)

    def destroy(self, request, *args, **kwargs):
        try:
            pk_ids = request.data.get('id', [])
            if len(pk_ids) > 0:
                if SchoolWeeklyStatus.objects.filter(id__in=pk_ids).exists():
                    school_weekly_statuses = SchoolWeeklyStatus.objects.filter(id__in=pk_ids)
                    action_log(request, school_weekly_statuses, 3, "Country deleted", self.model,
                               field_name='id')

                    for school_weekly_status in list(school_weekly_statuses):
                        school_weekly_status.delete()
                    return Response(status=rest_status.HTTP_200_OK, data=delete_succ_mess)
                return Response(status=rest_status.HTTP_502_BAD_GATEWAY, data=error_mess)
            return Response(status=rest_status.HTTP_502_BAD_GATEWAY, data=id_missing_error_mess)
        except:
            return Response(status=rest_status.HTTP_502_BAD_GATEWAY, data=error_mess)


class SchoolDailyConnectivitySummaryAPIViewSet(BaseModelViewSet):
    model = SchoolDailyStatus
    serializer_class = statistics_serializers.SchoolDailyStatusSerializer

    permission_classes = (
        core_permissions.IsUserAuthenticated,
        core_permissions.CanAddSchool,
        core_permissions.CanUpdateSchool,
        core_permissions.CanViewSchool,
        core_permissions.CanDeleteSchool,
    )

    filter_backends = (
        NullsAlwaysLastOrderingFilter, SearchFilter, DjangoFilterBackend
    )

    ordering_field_names = ['-date', 'school__name', ]
    apply_query_pagination = True

    search_fields = (
        '=school__id', 'school__name', '=school__giga_id_school', '=school__external_id',
    )
    filterset_fields = {
        'school_id': ['exact', 'in'],
    }

    def get_serializer_class(self):
        if self.action == 'list':
            ser_class = statistics_serializers.ListSchoolDailyStatusSerializer
        elif self.action in ['create', 'update', 'destroy']:
            ser_class = statistics_serializers.SchoolDailyStatusUpdateRetrieveSerializer
        else:
            ser_class = statistics_serializers.DetailSchoolDailyStatusSerializer
        return (ser_class)

    def get_object(self):
        if self.action == 'list':
            return get_object_or_404(self.queryset.filter(pk=self.kwargs.get('pk').lower()))

    def get_queryset(self):
        queryset = super(SchoolDailyConnectivitySummaryAPIViewSet, self).get_queryset()
        if self.action == 'list' and self.request.query_params.get('country_id'):
            countries_ids = []
            for country_id in self.request.query_params.get('country_id').split(','):
                countries_ids.append(int(country_id))
            if len(countries_ids) > 0:
                school_data = School.objects.filter(country_id__in=countries_ids).values_list('id',
                                                                                              flat=True).distinct()
                queryset = queryset.filter(school_id__in=school_data)
        return queryset

    def create(self, request, *args, **kwargs):
        try:
            data = statistics_serializers.SchoolDailyStatusUpdateRetrieveSerializer(data=request.data)
            if data.is_valid():
                data.save()
                action_log(request, [data.data], 1, '', self.model, field_name='id')
                return Response(data.data)
            return Response(data.errors, status=rest_status.HTTP_502_BAD_GATEWAY)
        except Country.DoesNotExist:
            return Response(data=error_mess, status=rest_status.HTTP_502_BAD_GATEWAY)

    def update(self, request, pk):
        if pk is not None:
            try:
                school_daily_status = SchoolDailyStatus.objects.get(pk=pk)
                data = statistics_serializers.SchoolDailyStatusUpdateRetrieveSerializer(instance=school_daily_status,
                                                                                       data=request.data, partial=True)
                if data.is_valid(raise_exception=True):
                    change_message = changed_fields(school_daily_status, request.data)
                    action_log(request, [school_daily_status], 2, change_message, self.model, field_name='id')
                    data.save()
                    return Response(data.data)
                return Response(data.errors, status=rest_status.HTTP_502_BAD_GATEWAY)
            except SchoolDailyStatus.DoesNotExist:
                return Response(data=error_mess, status=rest_status.HTTP_502_BAD_GATEWAY)
        return Response(data=id_missing_error_mess, status=rest_status.HTTP_502_BAD_GATEWAY)

    def retrieve(self, request, pk):
        if pk is not None:
            try:
                school_daily_status = SchoolDailyStatus.objects.get(id=pk)
                if school_daily_status:
                    serializer = statistics_serializers.SchoolDailyStatusUpdateRetrieveSerializer(
                        school_daily_status,
                        partial=True,
                        context={'request': request},
                    )
                    return Response(serializer.data)
                return Response(status=rest_status.HTTP_404_NOT_FOUND, data=error_mess)
            except SchoolDailyStatus.DoesNotExist:
                return Response(status=rest_status.HTTP_502_BAD_GATEWAY, data=error_mess)
        return Response(status=rest_status.HTTP_502_BAD_GATEWAY, data=id_missing_error_mess)

    def destroy(self, request, *args, **kwargs):
        try:
            pk_ids = request.data.get('id', [])
            if len(pk_ids) > 0:
                if SchoolDailyStatus.objects.filter(id__in=pk_ids).exists():
                    school_daily_statuses = SchoolDailyStatus.objects.filter(id__in=pk_ids)
                    action_log(request, school_daily_statuses, 3, "Country deleted", self.model,
                               field_name='id')

                    for school_daily_status in list(school_daily_statuses):
                        school_daily_status.delete()
                    return Response(status=rest_status.HTTP_200_OK, data=delete_succ_mess)
                return Response(status=rest_status.HTTP_502_BAD_GATEWAY, data=error_mess)
            return Response(status=rest_status.HTTP_502_BAD_GATEWAY, data=id_missing_error_mess)
        except:
            return Response(status=rest_status.HTTP_502_BAD_GATEWAY, data=error_mess)


class TimePlayerViewSet(ListAPIView):
    permission_classes = (AllowAny,)

    CACHE_KEY = 'cache'
    CACHE_KEY_PREFIX = 'COUNTRY_TIME_PLAYER_DATA'

    def get_cache_key(self):
        params = dict(self.request.query_params)
        params.pop(self.CACHE_KEY, None)
        return '{0}_{1}'.format(self.CACHE_KEY_PREFIX,
                                '_'.join(map(lambda x: '{0}_{1}'.format(x[0], x[1]), sorted(params.items()))), )

    def get_live_query(self, **kwargs):
        query = """
        SELECT DISTINCT s.id AS school_id,
          s.geopoint,
          EXTRACT(YEAR FROM CAST(t.date AS DATE)) AS year,
          CASE
              WHEN AVG(t."{col_name}") > {benchmark_value} THEN 'good'
              WHEN AVG(t."{col_name}") < {benchmark_value}
                   and AVG(t."{col_name}") >= {base_benchmark} THEN 'moderate'
              WHEN AVG(t."{col_name}") < {base_benchmark} THEN 'bad'
              ELSE 'unknown'
          END AS field_status,
          CASE WHEN rt_status.rt_registered = True
            AND EXTRACT(YEAR FROM CAST(rt_status.rt_registration_date AS DATE)) <=
                EXTRACT(YEAR FROM CAST(t.date AS DATE))
            THEN True ELSE False END as is_rt_connected
        FROM schools_school AS s
        INNER JOIN connection_statistics_schooldailystatus t ON s.id = t.school_id
        LEFT JOIN connection_statistics_schoolrealtimeregistration rt_status ON rt_status.school_id = s.id
        WHERE s.deleted IS NULL
         AND t.deleted IS NULL
         AND rt_status.deleted IS NULL
         AND s.country_id = {country_id}
         AND EXTRACT(YEAR FROM CAST(t.date AS DATE)) >= {start_year}
         AND t.live_data_source IN ({live_source_types})
        GROUP BY s.id, year, is_rt_connected
        ORDER BY s.id ASC, year ASC
        """

        return query.format(**kwargs)

    def _format_result(self, qry_data):
        data = OrderedDict()
        for resp_data in qry_data:
            school_id = resp_data.get('school_id')

            school_data = data.get(school_id, {
                'school_id': school_id,
                'geopoint': resp_data.get('geopoint'),
            })
            school_data[int(resp_data.get('year'))] = {
                'field_status': resp_data.get('field_status'),
                'is_rt_connected': resp_data.get('is_rt_connected'),
            }
            data[school_id] = school_data
        return list(data.values())

    def list(self, request, *args, **kwargs):
        use_cached_data = self.request.query_params.get(self.CACHE_KEY, 'on').lower() in ['on', 'true']
        request_path = remove_query_param(request.get_full_path(), 'cache')
        cache_key = self.get_cache_key()

        data = None
        if use_cached_data:
            data = cache_manager.get(cache_key)

        if not data:
            layer_id = request.query_params.get('layer_id')
            country_id = request.query_params.get('country_id')

            data_layer_instance = get_object_or_404(
                DataLayer.objects.all(),
                pk=layer_id,
                status=DataLayer.LAYER_STATUS_PUBLISHED,
            )

            data_sources = data_layer_instance.data_sources.all()

            live_data_sources = ['UNKNOWN']

            for d in data_sources:
                source_type = d.data_source.data_source_type
                if source_type == DataSource.DATA_SOURCE_TYPE_QOS:
                    live_data_sources.append(statistics_configs.QOS_SOURCE)
                elif source_type == DataSource.DATA_SOURCE_TYPE_DAILY_CHECK_APP:
                    live_data_sources.append(statistics_configs.DAILY_CHECK_APP_MLAB_SOURCE)

            parameter_col = data_sources.first().data_source_column

            parameter_column_name = str(parameter_col['name'])
            base_benchmark = str(parameter_col.get('base_benchmark', 1))

            benchmark_val = data_layer_instance.global_benchmark.get('value')

            query_kwargs = {
                'country_id': country_id,
                'col_name': parameter_column_name,
                'benchmark_value': benchmark_val,
                'base_benchmark': base_benchmark,
                'live_source_types': ','.join(["'" + str(source) + "'" for source in set(live_data_sources)]),
                'start_year': request.query_params.get('start_year', date_utilities.get_current_year() - 4)
            }

            query_data = db_utilities.sql_to_response(self.get_live_query(**query_kwargs),
                                                      label=self.__class__.__name__)

            data = self._format_result(query_data)
            cache_manager.set(cache_key, data, request_path=request_path, soft_timeout=settings.CACHE_CONTROL_MAX_AGE)

        return Response(data=data)<|MERGE_RESOLUTION|>--- conflicted
+++ resolved
@@ -574,10 +574,6 @@
             realtime_registration_status__deleted__isnull=True,
             daily_status__date__range=[start_date, end_date],
             daily_status__connectivity_speed__isnull=False,
-<<<<<<< HEAD
-            realtime_registration_status__deleted__isnull=True,
-=======
->>>>>>> 9eadb73f
             daily_status__deleted__isnull=True,
         ).values('daily_status__date').annotate(
             avg_speed=Avg('daily_status__connectivity_speed'),
@@ -881,9 +877,10 @@
         if pk is not None:
             try:
                 country_weekly_status = CountryWeeklyStatus.objects.get(pk=pk)
-                data = statistics_serializers.CountryWeeklyStatusUpdateRetrieveSerializer(instance=country_weekly_status,
-                                                                                         data=request.data,
-                                                                                         partial=True)
+                data = statistics_serializers.CountryWeeklyStatusUpdateRetrieveSerializer(
+                    instance=country_weekly_status,
+                    data=request.data,
+                    partial=True)
                 if data.is_valid(raise_exception=True):
                     change_message = changed_fields(country_weekly_status, request.data)
                     action_log(request, [country_weekly_status], 2, change_message, self.model, field_name='id')
@@ -1205,7 +1202,7 @@
             try:
                 school_daily_status = SchoolDailyStatus.objects.get(pk=pk)
                 data = statistics_serializers.SchoolDailyStatusUpdateRetrieveSerializer(instance=school_daily_status,
-                                                                                       data=request.data, partial=True)
+                                                                                        data=request.data, partial=True)
                 if data.is_valid(raise_exception=True):
                     change_message = changed_fields(school_daily_status, request.data)
                     action_log(request, [school_daily_status], 2, change_message, self.model, field_name='id')
