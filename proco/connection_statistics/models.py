from django.core.validators import MaxValueValidator, MinValueValidator
from django.db import models
from django.db.models import Q
from django.db.models.constraints import UniqueConstraint
from django.utils import timezone
from django.utils.translation import ugettext as _
from isoweek import Week
from model_utils import Choices
from model_utils.models import TimeStampedModel

from proco.connection_statistics.config import app_config as statistics_configs
from proco.core import models as core_models
from proco.core.managers import BaseManager
from proco.locations.models import Country
from proco.schools.constants import statuses_schema
from proco.schools.models import School
from proco.utils.dates import get_current_week, get_current_year


class ConnectivityStatistics(models.Model):
    connectivity_speed = models.PositiveIntegerField(help_text=_('bps'), blank=True, null=True, default=None)
    connectivity_upload_speed = models.PositiveIntegerField(help_text=_('bps'), blank=True, null=True, default=None)

    connectivity_latency = models.FloatField(help_text=_('ms'), blank=True, null=True, default=None)

    connectivity_speed_probe = models.PositiveIntegerField(help_text=_('bps'), blank=True, null=True, default=None)
    connectivity_upload_speed_probe = models.PositiveIntegerField(help_text=_('bps'),
                                                                  blank=True, null=True, default=None)

    connectivity_latency_probe = models.FloatField(help_text=_('ms'), blank=True, null=True, default=None)

    connectivity_speed_mean = models.PositiveIntegerField(help_text=_('bps'), blank=True, null=True, default=None)
    connectivity_upload_speed_mean = models.PositiveIntegerField(help_text=_('bps'),
                                                                 blank=True, null=True, default=None)

    roundtrip_time = models.FloatField(help_text=_('ms'), blank=True, null=True, default=None)
    jitter_download = models.FloatField(help_text=_('ms'), blank=True, null=True, default=None)
    jitter_upload = models.FloatField(help_text=_('ms'), blank=True, null=True, default=None)
    rtt_packet_loss_pct = models.FloatField(help_text=_('percentage'), blank=True, null=True, default=None)

    live_data_source = models.CharField(
        max_length=50,
        choices=statistics_configs.LIVE_DATA_SOURCE_CHOICES,
        default=statistics_configs.UNKNOWN_SOURCE,
    )

    deleted = core_models.CustomDateTimeField(db_index=True, null=True, blank=True)

    class Meta:
        abstract = True


class CountryWeeklyStatus(ConnectivityStatistics, TimeStampedModel, models.Model):
    JOINED = 0
    SCHOOL_MAPPED = 1
    STATIC_MAPPED = 2
    REALTIME_MAPPED = 3
    COUNTRY_CREATED = 4
    SCHOOL_OSM_MAPPED = 5

    INTEGRATION_STATUS_TYPES = Choices(
        (COUNTRY_CREATED, _('Default Country Status')),
        (SCHOOL_OSM_MAPPED, _('School OSM locations mapped')),
        (JOINED, _('Country Joined Project Connect')),
        (SCHOOL_MAPPED, _('School locations mapped')),
        (STATIC_MAPPED, _('Static connectivity mapped')),
        (REALTIME_MAPPED, _('Real time connectivity mapped')),
    )
    CONNECTIVITY_TYPES_AVAILABILITY = Choices(
        ('no_connectivity', _('No data')),
        ('connectivity', _('Using availability information')),
        ('static_speed', _('Using actual static speeds')),
        ('realtime_speed', _('Using actual realtime speeds')),
    )
    COVERAGE_TYPES_AVAILABILITY = Choices(
        ('no_coverage', _('No data')),
        ('coverage_availability', _('Using availability information')),
        ('coverage_type', _('Using actual coverage type')),
    )

    country = models.ForeignKey(Country, related_name='weekly_status', on_delete=models.CASCADE)
    year = models.PositiveSmallIntegerField(default=get_current_year)
    week = models.PositiveSmallIntegerField(default=get_current_week)
    date = models.DateField()
    schools_total = models.PositiveIntegerField(blank=True, default=0)
    schools_connected = models.PositiveIntegerField(blank=True, default=0)

    # connectivity pie chart
    schools_connectivity_good = models.PositiveIntegerField(blank=True, default=0)
    schools_connectivity_moderate = models.PositiveIntegerField(blank=True, default=0)
    schools_connectivity_no = models.PositiveIntegerField(blank=True, default=0)
    schools_connectivity_unknown = models.PositiveIntegerField(blank=True, default=0)

    global_schools_connectivity_good = models.PositiveIntegerField(blank=True, default=0)
    global_schools_connectivity_moderate = models.PositiveIntegerField(blank=True, default=0)
    global_schools_connectivity_no = models.PositiveIntegerField(blank=True, default=0)
    global_schools_connectivity_unknown = models.PositiveIntegerField(blank=True, default=0)

    # coverage pie chart
    schools_coverage_good = models.PositiveIntegerField(blank=True, default=0)
    schools_coverage_moderate = models.PositiveIntegerField(blank=True, default=0)
    schools_coverage_no = models.PositiveIntegerField(blank=True, default=0)
    schools_coverage_unknown = models.PositiveIntegerField(blank=True, default=0)

    integration_status = models.PositiveSmallIntegerField(choices=INTEGRATION_STATUS_TYPES, default=COUNTRY_CREATED)
    avg_distance_school = models.FloatField(blank=True, default=None, null=True)
    schools_with_data_percentage = models.DecimalField(
        decimal_places=5, max_digits=6, default=0, validators=[MaxValueValidator(1), MinValueValidator(0)],
    )
    connectivity_availability = models.CharField(max_length=32, choices=CONNECTIVITY_TYPES_AVAILABILITY,
                                                 default=CONNECTIVITY_TYPES_AVAILABILITY.no_connectivity)
    coverage_availability = models.CharField(max_length=32, choices=COVERAGE_TYPES_AVAILABILITY,
                                             default=COVERAGE_TYPES_AVAILABILITY.no_coverage)

    objects = BaseManager()

    class Meta:
        verbose_name = _('Country Summary')
        verbose_name_plural = _('Country Summary')
        ordering = ('id',)
        constraints = [
            UniqueConstraint(fields=['year', 'week', 'country', 'deleted'],
                             name='countryweeklystatus_unique_with_deleted'),
            UniqueConstraint(fields=['year', 'week', 'country'],
                             condition=Q(deleted=None),
                             name='countryweeklystatus_unique_without_deleted'),
        ]

    def __str__(self):
        return (f'{self.year} {self.country.name} Week {self.week} Speed - {self.connectivity_speed}'
                f'{self.schools_connected} {self.schools_total} {self.schools_connectivity_unknown} '
                f'{self.schools_connectivity_no}'
                f'{self.schools_connectivity_moderate} {self.schools_connectivity_good} '
                f'{self.schools_coverage_unknown} {self.schools_coverage_no} {self.schools_coverage_moderate}'
                f'{self.schools_coverage_good} {self.global_schools_connectivity_good}'
                )

    def save(self, **kwargs):
        self.date = Week(self.year, self.week).monday()
        super().save(**kwargs)

    @property
    def is_verified(self):
        return self.integration_status not in [self.COUNTRY_CREATED, self.SCHOOL_OSM_MAPPED]

    def update_country_status_to_joined(self):
        if self.integration_status == self.SCHOOL_OSM_MAPPED:
            for school in self.country.schools.all():
                school.delete()

        self.integration_status = self.JOINED
        self.save(update_fields=('integration_status',))
        self.country.date_of_join = timezone.now().date()
        self.country.save(update_fields=('date_of_join',))

    def delete(self, *args, **kwargs):
        force = kwargs.pop('force', False)

        if force:
            super().delete(*args, **kwargs)
        else:
            self.deleted = timezone.now()
            self.save()


class SchoolWeeklyStatus(ConnectivityStatistics, TimeStampedModel, models.Model):
    # unable to use choices as should be (COVERAGE_TYPES.4g), because digit goes first
    COVERAGE_UNKNOWN = 'unknown'
    COVERAGE_NO = 'no'
    COVERAGE_2G = '2g'
    COVERAGE_3G = '3g'
    COVERAGE_4G = '4g'
    COVERAGE_5G = '5g'
    COVERAGE_TYPES = Choices(
        (COVERAGE_UNKNOWN, _('Unknown')),
        (COVERAGE_NO, _('No')),
        (COVERAGE_2G, _('2G')),
        (COVERAGE_3G, _('3G')),
        (COVERAGE_4G, _('4G')),
        (COVERAGE_5G, _('5G')),
    )

    school = models.ForeignKey(School, related_name='weekly_status', on_delete=models.CASCADE)
    year = models.PositiveSmallIntegerField(default=get_current_year)
    week = models.PositiveSmallIntegerField(default=get_current_week)
    date = models.DateField()
    num_students = models.PositiveIntegerField(blank=True, default=None, null=True)
    num_teachers = models.PositiveSmallIntegerField(blank=True, default=None, null=True)
    num_classroom = models.PositiveSmallIntegerField(blank=True, default=None, null=True)
    num_latrines = models.PositiveSmallIntegerField(blank=True, default=None, null=True)
    running_water = models.BooleanField(default=False)
    electricity_availability = models.BooleanField(default=False)
    computer_lab = models.BooleanField(default=False)
    num_computers = models.PositiveIntegerField(blank=True, default=None, null=True)
    connectivity = models.NullBooleanField(default=None)
    connectivity_type = models.CharField(_('Type of internet connection'), max_length=64, default='unknown')
    coverage_availability = models.NullBooleanField(default=None)
    coverage_type = models.CharField(max_length=8, default=COVERAGE_TYPES.unknown, choices=COVERAGE_TYPES)

    # New Fields added for School Master Data Source
    download_speed_contracted = models.FloatField(blank=True, default=None, null=True)
    num_computers_desired = models.PositiveIntegerField(blank=True, default=None, null=True)
    electricity_type = models.CharField(max_length=255, null=True, blank=True)
    num_adm_personnel = models.PositiveSmallIntegerField(blank=True, default=None, null=True)

    fiber_node_distance = models.FloatField(blank=True, default=None, null=True)
    microwave_node_distance = models.FloatField(blank=True, default=None, null=True)

    schools_within_1km = models.PositiveIntegerField(blank=True, default=None, null=True)
    schools_within_2km = models.PositiveIntegerField(blank=True, default=None, null=True)
    schools_within_3km = models.PositiveIntegerField(blank=True, default=None, null=True)

    nearest_lte_distance = models.FloatField(blank=True, default=None, null=True)
    nearest_umts_distance = models.FloatField(blank=True, default=None, null=True)
    nearest_gsm_distance = models.FloatField(blank=True, default=None, null=True)
    nearest_nr_distance = models.FloatField(blank=True, default=None, null=True)

    pop_within_1km = models.PositiveIntegerField(blank=True, default=None, null=True)
    pop_within_2km = models.PositiveIntegerField(blank=True, default=None, null=True)
    pop_within_3km = models.PositiveIntegerField(blank=True, default=None, null=True)

    school_data_source = models.CharField(blank=True, null=True, max_length=255)
    school_data_collection_year = models.PositiveSmallIntegerField(blank=True, default=None, null=True)
    school_data_collection_modality = models.CharField(blank=True, null=True, max_length=255)
    school_location_ingestion_timestamp = core_models.CustomDateTimeField(null=True, blank=True)
    connectivity_govt_ingestion_timestamp = core_models.CustomDateTimeField(null=True, blank=True)
    connectivity_govt_collection_year = models.PositiveSmallIntegerField(blank=True, default=None, null=True)
    disputed_region = models.BooleanField(default=False)

<<<<<<< HEAD
    download_speed_benchmark = models.FloatField(blank=True, default=None, null=True)
=======
    num_students_girls = models.PositiveIntegerField(blank=True, default=None, null=True)
    num_students_boys = models.PositiveIntegerField(blank=True, default=None, null=True)
    num_students_other = models.PositiveIntegerField(blank=True, default=None, null=True)
    num_teachers_female = models.PositiveIntegerField(blank=True, default=None, null=True)
    num_teachers_male = models.PositiveIntegerField(blank=True, default=None, null=True)
    num_tablets = models.PositiveIntegerField(blank=True, default=None, null=True)
    num_robotic_equipment = models.PositiveIntegerField(blank=True, default=None, null=True)

    computer_availability = models.NullBooleanField(default=None)
    teachers_trained = models.NullBooleanField(default=None)
    sustainable_business_model = models.NullBooleanField(default=None)
    device_availability = models.NullBooleanField(default=None)
>>>>>>> 27324db5

    objects = BaseManager()

    class Meta:
        verbose_name = _('School Summary')
        verbose_name_plural = _('School Summary')
        ordering = ('id',)
        constraints = [
            UniqueConstraint(fields=['year', 'week', 'school', 'deleted'],
                             name='schoolweeklystatus_unique_with_deleted'),
            UniqueConstraint(fields=['year', 'week', 'school'],
                             condition=Q(deleted=None),
                             name='schoolweeklystatus_unique_without_deleted'),
        ]

    def __str__(self):
        return f'{self.year} {self.school.name} Week {self.week} Speed - {self.connectivity_speed}'

    def save(self, **kwargs):
        self.date = self.get_date()
        super().save(**kwargs)

    def delete(self, *args, **kwargs):
        force = kwargs.pop('force', False)

        if force:
            super().delete(*args, **kwargs)
        else:
            self.deleted = timezone.now()
            self.save()

    def get_date(self):
        return Week(self.year, self.week).monday()

    def get_connectivity_status(self, availability):
        if availability in [CountryWeeklyStatus.CONNECTIVITY_TYPES_AVAILABILITY.static_speed,
                            CountryWeeklyStatus.CONNECTIVITY_TYPES_AVAILABILITY.realtime_speed]:
            return statuses_schema.get_connectivity_status_by_connectivity_speed(self.connectivity_speed)

        elif availability == CountryWeeklyStatus.CONNECTIVITY_TYPES_AVAILABILITY.connectivity:
            return statuses_schema.get_status_by_availability(self.connectivity)

    def get_coverage_status(self, availability):
        if availability == CountryWeeklyStatus.COVERAGE_TYPES_AVAILABILITY.coverage_type:
            return statuses_schema.get_coverage_status_by_coverage_type(self.coverage_type)

        elif availability == CountryWeeklyStatus.COVERAGE_TYPES_AVAILABILITY.coverage_availability:
            return statuses_schema.get_status_by_availability(self.coverage_availability)


class CountryDailyStatus(ConnectivityStatistics, TimeStampedModel, models.Model):
    country = models.ForeignKey(Country, related_name='daily_status', on_delete=models.CASCADE)
    date = models.DateField()

    objects = BaseManager()

    class Meta:
        verbose_name = _('Country Daily Connectivity Summary')
        verbose_name_plural = _('Country Daily Connectivity Summary')
        ordering = ('id',)
        constraints = [
            UniqueConstraint(fields=['date', 'country', 'live_data_source', 'deleted'],
                             name='countrydailystatus_unique_with_deleted'),
            UniqueConstraint(fields=['date', 'country', 'live_data_source'],
                             condition=Q(deleted=None),
                             name='countrydailystatus_unique_without_deleted'),
        ]

    def __str__(self):
        year, week, weekday = self.date.isocalendar()
        return f'{year} {self.country.name} Week {week} Day {weekday} Speed - {self.connectivity_speed}'

    def delete(self, *args, **kwargs):
        force = kwargs.pop('force', False)

        if force:
            super().delete(*args, **kwargs)
        else:
            self.deleted = timezone.now()
            self.save()


class SchoolDailyStatus(ConnectivityStatistics, TimeStampedModel, models.Model):
    school = models.ForeignKey(School, related_name='daily_status', on_delete=models.CASCADE)
    date = models.DateField()

    objects = BaseManager()

    class Meta:
        verbose_name = _('School Daily Connectivity Summary')
        verbose_name_plural = _('School Daily Connectivity Summary')
        ordering = ('id',)
        constraints = [
            UniqueConstraint(fields=['date', 'school', 'live_data_source', 'deleted'],
                             name='schooldailystatus_unique_with_deleted'),
            UniqueConstraint(fields=['date', 'school', 'live_data_source'],
                             condition=Q(deleted=None),
                             name='schooldailystatus_unique_without_deleted'),
        ]

    def __str__(self):
        year, week, weekday = self.date.isocalendar()
        return f'{year} {self.school.name} Week {week} Day {weekday} Speed - {self.connectivity_speed}'

    def delete(self, *args, **kwargs):
        force = kwargs.pop('force', False)

        if force:
            super().delete(*args, **kwargs)
        else:
            self.deleted = timezone.now()
            self.save()


class RealTimeConnectivity(ConnectivityStatistics, TimeStampedModel, models.Model):
    school = models.ForeignKey(School, related_name='realtime_status', on_delete=models.CASCADE)

    objects = BaseManager()

    class Meta:
        verbose_name = _('Real Time Connectivity Data')
        verbose_name_plural = _('Real Time Connectivity Data')
        ordering = ('id',)

    def __str__(self):
        return f'{self.created} {self.school.name} Speed - {self.connectivity_speed}'

    def delete(self, *args, **kwargs):
        force = kwargs.pop('force', False)

        if force:
            super().delete(*args, **kwargs)
        else:
            self.deleted = timezone.now()
            self.save()


class SchoolRealTimeRegistration(core_models.BaseModelMixin):
    school = models.ForeignKey(School, related_name='realtime_registration_status', on_delete=models.CASCADE)

    rt_registered = models.BooleanField(default=False)
    rt_registration_date = core_models.CustomDateTimeField(db_index=True, null=True, blank=True)
    rt_source = models.CharField(max_length=255, null=True, blank=True)

    class Meta:
        verbose_name = _('School Real Time Registration Status')
        verbose_name_plural = _('School Real Time Registration Data')
        ordering = ('id',)<|MERGE_RESOLUTION|>--- conflicted
+++ resolved
@@ -227,9 +227,8 @@
     connectivity_govt_collection_year = models.PositiveSmallIntegerField(blank=True, default=None, null=True)
     disputed_region = models.BooleanField(default=False)
 
-<<<<<<< HEAD
     download_speed_benchmark = models.FloatField(blank=True, default=None, null=True)
-=======
+
     num_students_girls = models.PositiveIntegerField(blank=True, default=None, null=True)
     num_students_boys = models.PositiveIntegerField(blank=True, default=None, null=True)
     num_students_other = models.PositiveIntegerField(blank=True, default=None, null=True)
@@ -242,7 +241,6 @@
     teachers_trained = models.NullBooleanField(default=None)
     sustainable_business_model = models.NullBooleanField(default=None)
     device_availability = models.NullBooleanField(default=None)
->>>>>>> 27324db5
 
     objects = BaseManager()
 
