import copy
import json
import logging
from datetime import timedelta

import requests
import uuid
from django.conf import settings
from django.contrib.admin.models import LogEntry
from django.db.models import Case, IntegerField, Value, When
from django.db.models import Q
from django.shortcuts import get_object_or_404
from django.utils.decorators import method_decorator
from django.views.decorators.cache import cache_control
from django_filters.rest_framework import DjangoFilterBackend
from rest_framework import permissions
from rest_framework import status as rest_status
from rest_framework.filters import SearchFilter
from rest_framework.response import Response
from rest_framework.utils.urls import remove_query_param
from rest_framework.views import APIView

from proco.accounts import exceptions as accounts_exceptions
from proco.accounts import models as accounts_models
from proco.accounts import serializers
from proco.accounts import utils as account_utilities
from proco.accounts.config import app_config as account_config
from proco.connection_statistics import models as statistics_models
from proco.connection_statistics.config import app_config as statistics_configs
from proco.connection_statistics.models import SchoolWeeklyStatus
from proco.contact.models import ContactMessage
from proco.core import db_utils as db_utilities
from proco.core import permissions as core_permissions
from proco.core import utils as core_utilities
from proco.core.viewsets import BaseModelViewSet
from proco.custom_auth import models as auth_models
from proco.locations.models import Country
from proco.utils import dates as date_utilities
from proco.utils.cache import cache_manager, custom_cache_control, no_expiry_cache_manager
from proco.utils.filters import NullsAlwaysLastOrderingFilter
from proco.utils.mixins import CachedListMixin
from proco.utils.tasks import update_all_cached_values
from proco.schools.models import School


logger = logging.getLogger('gigamaps.' + __name__)


class APIsListAPIView(BaseModelViewSet):
    """
    APIsListAPIView
        This class is used to list all Download APIs.
        Inherits: ListAPIView
    """
    model = accounts_models.API
    serializer_class = serializers.APIsListSerializer

    base_auth_permissions = (
        permissions.AllowAny,
    )

    filter_backends = (
        DjangoFilterBackend,
        NullsAlwaysLastOrderingFilter,
    )

    ordering_field_names = ['-category', 'name']

    filterset_fields = {
        'category': ['iexact', 'in', 'exact'],
        'code': ['iexact', 'in', 'exact'],
        'name': ['iexact', 'in', 'exact'],
    }


class APIKeysViewSet(BaseModelViewSet):
    """
    APIKeysViewSet
        This class is used to list all API keys.
        Inherits: BaseModelViewSet
    """
    model = accounts_models.APIKey
    serializer_class = serializers.APIKeysListSerializer

    action_serializers = {
        'create': serializers.CreateAPIKeysSerializer,
        'partial_update': serializers.UpdateAPIKeysSerializer,
    }

    permission_classes = (
        core_permissions.IsUserAuthenticated,
        core_permissions.CanApproveRejectAPIKeyorAPIKeyExtension,
        core_permissions.CanDeleteAPIKey,
    )

    filter_backends = (
        DjangoFilterBackend,
        SearchFilter,
        # NullsAlwaysLastOrderingFilter,
    )

    ordering_fields = ('valid_to', 'status', 'last_modified_at', 'extension_status',)
    apply_query_pagination = True

    filterset_fields = {
        'status': ['iexact', 'in', 'exact'],
        'user_id': ['exact', 'in'],
    }

    search_fields = ['api__name', 'user__first_name', 'user__last_name', 'user__email']

    permit_list_expands = ['user', 'api', 'status_updated_by']

    def apply_queryset_filters(self, queryset):
        """ If user not superuser then return only own Keys. For superuser return all API Keys"""
        request_user = self.request.user
        has_approval_permission = request_user.permissions.get(
            auth_models.RolePermission.CAN_APPROVE_REJECT_API_KEY, False)

        queryset = queryset.filter(api__deleted__isnull=True, has_write_access=False)
        query_params = self.request.query_params.dict()
        query_param_keys = query_params.keys()

        if 'country_id' in query_param_keys:
            queryset = queryset.filter(
                active_countries__country=query_params['country_id'],
                active_countries__deleted__isnull=True,
            )
        elif 'country_id__in' in query_param_keys:
            queryset = queryset.filter(
                active_countries__country_id__in=[c_id.strip() for c_id in query_params['country_id__in'].split(',')],
                active_countries__deleted__isnull=True,
            )

        if not core_utilities.is_superuser(request_user) and not has_approval_permission:
            queryset = queryset.filter(user=request_user)

            queryset = queryset.annotate(
                custom_order=Case(
                    When(status='APPROVED', then=Value(1)),
                    When(status='APPROVED', extension_status='APPROVED', then=Value(2)),
                    When(status='APPROVED', extension_status='INITIATED', then=Value(3)),
                    When(status='INITIATED', then=Value(4)),
                    output_field=IntegerField(),
                )
            ).order_by('custom_order', '-valid_to', '-id')
        else:
            queryset = queryset.annotate(
                custom_order=Case(
                    When(status='INITIATED', then=Value(1)),
                    When(status='APPROVED', extension_status='INITIATED', then=Value(2)),
                    When(status='APPROVED', extension_status='APPROVED', then=Value(3)),
                    When(status='APPROVED', then=Value(4)),
                    output_field=IntegerField(),
                )
            ).order_by('custom_order', '-valid_to', '-id')

        return super().apply_queryset_filters(queryset)

    def update_serializer_context(self, context):
        api_instance = None

        if self.kwargs.get('pk'):
            api_instance = accounts_models.APIKey.objects.filter(id=self.kwargs.get('pk')).first().api
        elif self.request.data.get('api'):
            api_instance = accounts_models.API.objects.filter(id=self.request.data.get('api')).first()

        if api_instance is not None:
            context['api_instance'] = api_instance
        return context

    def perform_destroy(self, instance):
        """
        perform_destroy
        :param instance:
        :return:
        """
        request_user = core_utilities.get_current_user(request=self.request)

        instance.deleted = core_utilities.get_current_datetime_object()
        instance.last_modified_at = core_utilities.get_current_datetime_object()
        instance.last_modified_by = request_user

        status = super().perform_destroy(instance)

        api_key_user = instance.user

        # Once API Key is deleted by Admin, send the status email to the user
        if api_key_user is not None and request_user.id != api_key_user.id:
            email_subject = account_config.api_key_deletion_email_subject_format % (
                core_utilities.get_project_title(), instance.api.name,
            )
            email_message = account_config.api_key_deletion_email_message_format
            email_content = {'subject': email_subject, 'message': email_message}
            account_utilities.send_standard_email(api_key_user, email_content)
        return status


class APIKeysRequestExtensionViewSet(BaseModelViewSet):
    """
    APIKeysRequestExtensionViewSet
        This class is used to list all API keys.
        Inherits: BaseModelViewSet
    """
    model = accounts_models.APIKey
    serializer_class = serializers.UpdateAPIKeysForExtensionSerializer

    permission_classes = (
        core_permissions.IsUserAuthenticated,
    )


class ValidateAPIKeyViewSet(APIView):
    permission_classes = (
        core_permissions.IsUserAuthenticated,
    )

    def put(self, request, *args, **kwargs):
        request_user = self.request.user

        queryset = accounts_models.APIKey.objects.all().filter(
            Q(user=request_user) | Q(has_write_access=True),
            api__deleted__isnull=True,
            api_id=request.data.get('api_id'),
            api_key=request.data.get('api_key'),
            status=accounts_models.APIKey.APPROVED,
            valid_to__gte=core_utilities.get_current_datetime_object().date(),
        )

        if queryset.exists():
            return Response(status=rest_status.HTTP_200_OK)
        return Response(status=rest_status.HTTP_404_NOT_FOUND, data={'detail': 'Please enter valid api key.'})


class TranslateTextFromEnViewSet(APIView):
    permission_classes = (
        permissions.AllowAny,
    )
    CACHE_KEY = 'cache'
    CACHE_KEY_PREFIX = 'TRANSLATED_TEXT'

    def get_cache_key(self, request):
        pk = self.kwargs.get('target')

        payload = str(request.data)
        if payload:
            if len(payload) <= settings.AI_TRANSLATION_CACHE_KEY_LIMIT:
                return '{0}_{1}_{2}'.format(self.CACHE_KEY_PREFIX, pk, payload)
            else:
                return '{0}_{1}_{2}_{3}'.format(self.CACHE_KEY_PREFIX, pk, payload[:int(settings.AI_TRANSLATION_CACHE_KEY_LIMIT / 2)], payload[-int(settings.AI_TRANSLATION_CACHE_KEY_LIMIT / 2):])

    def prepare_azure_request(self, request, *args, **kwargs):
        # Add your key and endpoint
        key = settings.AI_TRANSLATION_KEY
        endpoint = settings.AI_TRANSLATION_ENDPOINT

        if not key or not endpoint:
            logger.error('Required environment variables are missing for Azure AI translation. AI_TRANSLATION_ENDPOINT, AI_TRANSLATION_KEY')
            return Response({'error': 'An error occurred while processing the request'}, status=500)

        if len(settings.AI_TRANSLATION_SUPPORTED_TARGETS) > 0 and self.kwargs.get('target') not in settings.AI_TRANSLATION_SUPPORTED_TARGETS:
            return Response({'error': 'Requested language target is not supported by the application.'}, status=500)

        payload = request.data
        if not payload:
            return Response({'error': 'Empty text can not be translated.'}, status=500)
        elif isinstance(payload, dict):
            text = request.data.get('text')
            if not text:
                return Response({'error': 'Empty text can not be translated.'}, status=500)
            payload = [payload,]

        path = 'translate'
        constructed_url = str(endpoint if str(endpoint).endswith('/') else endpoint + '/') + path

        params = {
            'api-version': '3.0',
            'from': 'en',
            'to': [self.kwargs.get('target', 'fr'),]
        }

        headers = {
            'Ocp-Apim-Subscription-Key': key,
            'Content-type': 'application/json',
            'X-ClientTraceId': str(uuid.uuid4())
        }

        # location, also known as region.
        # required if you're using a multi service or regional (not global) resource.
        # It can be found in the Azure portal on the Keys and Endpoint page.
        if settings.AI_TRANSLATION_REGION:
            headers['Ocp-Apim-Subscription-Region'] = settings.AI_TRANSLATION_REGION

        return requests.post(constructed_url, params=params, headers=headers, json=payload)

    def put(self, request, *args, **kwargs):
        use_cached_data = self.request.query_params.get(self.CACHE_KEY, 'on').lower() in ['on', 'true']
        request_path = remove_query_param(request.get_full_path(), 'cache')
        cache_key = self.get_cache_key(request)

        response = None
        if use_cached_data and cache_key:
            response = no_expiry_cache_manager.get(cache_key)

        if not response:
            response = self.prepare_azure_request(request, *args, **kwargs)
            if response.status_code == rest_status.HTTP_200_OK:
                try:
                    response_json = response.json()
                    no_expiry_cache_manager.set(cache_key, response_json, request_path=request_path,
                                      soft_timeout=None)
                    response  = Response(data=response_json, status=rest_status.HTTP_200_OK)
                except requests.exceptions.InvalidJSONError as ex:
                    response = Response(data=ex.strerror, status=rest_status.HTTP_400_BAD_REQUEST)
        else:
            response = Response(data=response)
        return response


class NotificationViewSet(BaseModelViewSet):
    """
    NotificationViewSet
        This class is used to list all Messages/Notifications, send new notification.
        Inherits: BaseModelViewSet
    """
    model = accounts_models.Message

    serializer_class = serializers.MessageListSerializer

    action_serializers = {
        'create': serializers.SendNotificationSerializer,
    }

    base_auth_permissions = (
        permissions.AllowAny,
    )

    permission_classes = (
        core_permissions.CanViewMessages,
        core_permissions.CanDeleteMessages,
    )

    filter_backends = (
        DjangoFilterBackend,
        NullsAlwaysLastOrderingFilter,
    )

    ordering_fields = ('last_modified_at', 'type', 'severity',)
    apply_query_pagination = True

    filterset_fields = {
        'type': ['iexact', 'in', 'exact'],
        'severity': ['iexact', 'in', 'exact'],
    }

    def get_permissions(self):
        """
        Instantiates and returns the list of permissions that this view requires.
        """
        message_type = self.request.data.get('type')
        if message_type == accounts_models.Message.TYPE_NOTIFICATION:
            self.permission_classes = self.permission_classes + (core_permissions.CanSendMessages,)

        return super().get_permissions()


class InvalidateCache(APIView):
    permission_classes = (
        core_permissions.IsUserAuthenticated,
        core_permissions.CanCleanCache,
    )

    def get(self, request, *args, **kwargs):
        if request.query_params.get('hard', settings.INVALIDATE_CACHE_HARD).lower() == 'true':
            cache_manager.invalidate(hard=True)
            message = 'Cache cleared. Map is updated in real time.'
        else:
            cache_manager.invalidate()
            message = 'Cache invalidation started. Maps will be updated in a few minutes.'

        update_all_cached_values.delay()
        return Response(data={'message': message})


class InvalidateCacheByPattern(APIView):
    permission_classes = (
        core_permissions.IsUserAuthenticated,
        core_permissions.CanCleanCache,
    )

    def delete(self, request, *args, **kwargs):
        hard_delete = request.query_params.get('hard', settings.INVALIDATE_CACHE_HARD).lower() == 'true'
        payload = request.data
        if payload:
            cache_key_name = payload.get('key', 'all')
        else:
            cache_key_name = 'all'

        if cache_key_name == 'all':
            if hard_delete:
                cache_manager.invalidate(hard=True)
                message = 'Cache cleared. Map is updated in real time.'
            else:
                cache_manager.invalidate()
                message = 'Cache invalidation started. Maps will be updated in a few minutes.'

            update_all_cached_values.delay()
        else:
            keys = []

            if cache_key_name == 'country':
                country_id = payload.get('id', None)
                country_code = payload.get('code', None)
                keys = [
                    "*COUNTRIES_LIST_",
                    "*PUBLISHED_LAYERS_LIST_*",
                    "*GLOBAL_COUNTRY_SEARCH_MAPPING_",
                    "*country_id_\['{0}'\]*".format(country_id),
                    "*country_id_{0}*".format(country_id),
                    "*COUNTRY_INFO_pk_{0}".format(country_code),
                ]
            elif cache_key_name == 'layer':
                layer_id = payload.get('id', None)
                keys = [
                    "*PUBLISHED_LAYERS_LIST_*",
                    "*DATA_LAYER_INFO_{0}*".format(layer_id),
                    "*DATA_LAYER_MAP_{0}*".format(layer_id),
                    "*layer_id_\['{0}'\]*".format(layer_id),
                    "*layer_id_{0}*".format(layer_id),
                ]

            if hard_delete:
                cache_manager.invalidate_many(keys=keys, hard=True)
                message = 'Cache cleared. Map is updated in real time.'
            else:
                cache_manager.invalidate_many(keys=keys)
                message = 'Cache invalidation started. Maps will be updated in a few minutes.'

        return Response(data={'message': message})


class AppStaticConfigurationsViewSet(APIView):
    base_auth_permissions = (
        permissions.AllowAny,
    )

    def get(self, request, *args, **kwargs):
        static_data = {
            'API_CATEGORY_CHOICES': dict(accounts_models.API.API_CATEGORY_CHOICES),
            'API_KEY_STATUS_CHOICES': dict(accounts_models.APIKey.STATUS_CHOICES),
            'DATA_SOURCE_TYPE_CHOICES': dict(accounts_models.DataSource.DATA_SOURCE_TYPE_CHOICES),
            'DATA_SOURCE_STATUS_CHOICES': dict(accounts_models.DataSource.DATA_SOURCE_STATUS_CHOICES),
            'LAYER_TYPE_CHOICES': dict(accounts_models.DataLayer.LAYER_TYPE_CHOICES),
            'LAYER_CATEGORY_CHOICES': dict(accounts_models.DataLayer.LAYER_CATEGORY_CHOICES),
            'LAYER_STATUS_CHOICES': dict(accounts_models.DataLayer.STATUS_CHOICES),
            'MESSAGE_SEVERITY_TYPE_CHOICES': dict(accounts_models.Message.MESSAGE_SEVERITY_TYPE_CHOICES),
            'MESSAGE_MODE_CHOICES': dict(accounts_models.Message.MESSAGE_MODE_CHOICES),
            'PERMISSION_CHOICES': dict(auth_models.RolePermission.PERMISSION_CHOICES),
            'COVERAGE_TYPES': dict(statistics_models.SchoolWeeklyStatus.COVERAGE_TYPES),
            'FILTER_TYPE_CHOICES': dict(accounts_models.AdvanceFilter.FILTER_TYPE_CHOICES),
            'FILTER_QUERY_PARAM_CHOICES': dict(accounts_models.AdvanceFilter.FILTER_QUERY_PARAM_CHOICES),
            'FILTER_STATUS_CHOICES': dict(accounts_models.AdvanceFilter.STATUS_CHOICES),
            'CONTACT_MESSAGE_CATEGORY_CHOICES': dict(ContactMessage.CATEGORY_CHOICES),
        }

        return Response(data=static_data)


class DataSourceViewSet(BaseModelViewSet):
    model = accounts_models.DataSource
    serializer_class = serializers.DataSourceListSerializer

    action_serializers = {
        'create': serializers.CreateDataSourceSerializer,
        'partial_update': serializers.UpdateDataSourceSerializer,
    }

    permission_classes = (
        core_permissions.IsUserAuthenticated,
        core_permissions.CanViewDataLayer,
    )

    filter_backends = (
        DjangoFilterBackend,
        NullsAlwaysLastOrderingFilter,
    )

    ordering_fields = ('status', 'last_modified_at', 'data_source_type', 'name',)
    filterset_fields = {
        'id': ['exact', 'in'],
        'status': ['iexact', 'in', 'exact'],
        'published_by_id': ['exact', 'in'],
        'data_source_type': ['iexact', 'in', 'exact'],
        'name': ['iexact', 'in', 'exact'],
    }

    permit_list_expands = ['created_by', 'published_by', 'last_modified_by']

    def perform_destroy(self, instance):
        """
        perform_destroy
        :param instance:
        :return:
        """
        instance.deleted = core_utilities.get_current_datetime_object()
        instance.last_modified_at = core_utilities.get_current_datetime_object()
        instance.last_modified_by = core_utilities.get_current_user(request=self.request)
        return super().perform_destroy(instance)


class DataSourcePublishViewSet(BaseModelViewSet):
    model = accounts_models.DataSource
    serializer_class = serializers.PublishDataSourceSerializer

    permission_classes = (
        core_permissions.IsUserAuthenticated,
        core_permissions.CanPublishDataLayer,
    )


class DataLayersViewSet(BaseModelViewSet):
    model = accounts_models.DataLayer
    serializer_class = serializers.DataLayersListSerializer

    action_serializers = {
        'create': serializers.CreateDataLayersSerializer,
        'partial_update': serializers.UpdateDataLayerSerializer,
    }

    permission_classes = (
        core_permissions.IsUserAuthenticated,
        core_permissions.CanViewDataLayer,
        core_permissions.CanAddDataLayer,
        core_permissions.CanUpdateDataLayer,
        core_permissions.CanDeleteDataLayer,
    )

    filter_backends = (
        DjangoFilterBackend,
        NullsAlwaysLastOrderingFilter,
        SearchFilter,
    )

    ordering_field_names = ['-last_modified_at', 'name']
    apply_query_pagination = True

    filterset_fields = {
        'id': ['exact', 'in'],
        'status': ['iexact', 'in', 'exact'],
        'published_by_id': ['exact', 'in'],
        'name': ['iexact', 'in', 'exact'],
    }

    search_fields = ('name', 'code', 'type',)

    permit_list_expands = ['created_by', 'published_by', 'last_modified_by']

    def update_serializer_context(self, context):
        data_source_instances = []
        if self.request.data.get('data_sources_list'):
            data_source_instances = list(accounts_models.DataSource.objects.filter(
                id__in=self.request.data.get('data_sources_list')
            ))

        if len(data_source_instances) > 0:
            context['data_sources_list'] = data_source_instances
        return context

    def apply_queryset_filters(self, queryset):
        """
        Override if applying more complex filters to queryset.
        :param queryset:
        :return queryset:
        """

        query_params = self.request.query_params.dict()
        query_param_keys = query_params.keys()

        if 'country_id' in query_param_keys:
            queryset = queryset.filter(
                active_countries__country=query_params['country_id'],
                active_countries__deleted__isnull=True,
            )
        elif 'country_id__in' in query_param_keys:
            queryset = queryset.filter(
                active_countries__country_id__in=[c_id.strip() for c_id in query_params['country_id__in'].split(',')],
                active_countries__deleted__isnull=True,
            )

        if 'is_default' in query_param_keys:
            is_default = str(query_params['is_default']).lower() == 'true'
            queryset = queryset.filter(
                active_countries__is_default=is_default,
                active_countries__deleted__isnull=True,
            )

        return super().apply_queryset_filters(queryset)

    def perform_destroy(self, instance):
        """
        perform_destroy
        :param instance:
        :return:
        """
        instance.deleted = core_utilities.get_current_datetime_object()
        instance.last_modified_at = core_utilities.get_current_datetime_object()
        instance.last_modified_by = core_utilities.get_current_user(request=self.request)
        return super().perform_destroy(instance)


class DataLayerPublishViewSet(BaseModelViewSet):
    model = accounts_models.DataLayer
    serializer_class = serializers.PublishDataLayerSerializer

    permission_classes = (
        core_permissions.IsUserAuthenticated,
        core_permissions.CanPublishDataLayer,
    )


class DataLayerPreviewViewSet(APIView):
    model = accounts_models.DataLayer

    permission_classes = (
        core_permissions.IsUserAuthenticated,
        core_permissions.CanPreviewDataLayer,
    )

    def get_column_function_sql(self, parameter_col_function):
        if isinstance(parameter_col_function, dict) and len(parameter_col_function) > 0:
            return parameter_col_function.get('sql').format(col_name='t."{col_name}"')
        return 'AVG(t."{col_name}")'

    def get_map_query(self, kwargs):
        query = """
        SELECT schools_school.id,
            CASE WHEN rt_status.rt_registered = True AND rt_status.rt_registration_date <= '{end_date}' THEN True
                    ELSE False
            END AS is_rt_connected,
            {case_conditions}
            CASE WHEN schools_school.connectivity_status IN ('good', 'moderate') THEN 'connected'
                WHEN schools_school.connectivity_status = 'no' THEN 'not_connected'
                ELSE 'unknown'
            END AS connectivity_status,
            ST_AsGeoJSON(ST_Transform(schools_school.geopoint, 4326)) AS geopoint
        FROM schools_school
        INNER JOIN schools_schoolmasterstatus sms ON schools_school.last_master_status_id = sms.id
        INNER JOIN connection_statistics_schoolrealtimeregistration rt_status ON rt_status.school_id = schools_school.id
        LEFT JOIN (
            SELECT "schools_school"."id" AS school_id,
                {col_function} AS "{col_name}"
            FROM "schools_school"
            INNER JOIN "connection_statistics_schooldailystatus" t ON "schools_school"."id" = t."school_id"
            WHERE (
                {country_condition}
                "schools_school"."deleted" IS NULL
                AND t."deleted" IS NULL
                AND (t."date" BETWEEN '{start_date}' AND '{end_date}')
                AND t."live_data_source" IN ({live_source_types})
            )
            GROUP BY "schools_school"."id"
            ORDER BY "schools_school"."id" ASC
        ) AS sds ON sds.school_id = schools_school.id
        WHERE schools_school."deleted" IS NULL
            AND rt_status."deleted" IS NULL
            AND rt_status."rt_registered" = True
            AND rt_status."rt_registration_date"::date <= '{end_date}'
        {country_condition_outer}
        ORDER BY random()
        LIMIT 1000
        """

        legend_configs = kwargs['legend_configs']
        if len(legend_configs) > 0 and 'SQL:' in str(legend_configs):
            label_cases = []
            for title, values_and_label in legend_configs.items():
                values = list(filter(lambda val: val if not core_utilities.is_blank_string(val) else None,
                                     values_and_label.get('values', [])))

                if len(values) > 0:
                    is_sql_value = 'SQL:' in values[0]
                    if is_sql_value:
                        sql_statement = str(','.join(values)).replace('SQL:', '').format(**kwargs)
                        label_cases.append("""WHEN {sql} THEN '{label}'""".format(sql=sql_statement, label=title))
                else:
                    label_cases.append("ELSE '{label}'".format(label=title))

            kwargs['case_conditions'] = 'CASE ' + ' '.join(label_cases) + 'END AS connectivity,'
        else:
            kwargs['case_conditions'] = """
                        CASE WHEN sds.{col_name} > {benchmark_value} THEN 'good'
                            WHEN sds.{col_name} <= {benchmark_value} AND sds.{col_name} >= {base_benchmark} THEN 'moderate'
                            WHEN sds.{col_name} < {base_benchmark}  THEN 'bad'
                            ELSE 'unknown'
                        END AS connectivity,
                    """.format(**kwargs)

            if kwargs['is_reverse'] is True:
                kwargs['case_conditions'] = """
                            CASE WHEN sds.{col_name} < {benchmark_value}  THEN 'good'
                                WHEN sds.{col_name} >= {benchmark_value} AND sds.{col_name} <= {base_benchmark} THEN 'moderate'
                                WHEN sds.{col_name} > {base_benchmark} THEN 'bad'
                                ELSE 'unknown'
                            END AS connectivity,
                        """.format(**kwargs)

        if len(kwargs['country_ids']) > 0:
            kwargs['country_condition'] = '"schools_school"."country_id" IN ({0}) AND'.format(
                ','.join([str(country_id) for country_id in kwargs['country_ids']])
            )
            kwargs['country_condition_outer'] = 'AND schools_school."country_id" IN ({0})'.format(
                ','.join([str(country_id) for country_id in kwargs['country_ids']])
            )
        else:
            kwargs['country_condition'] = ''
            kwargs['country_condition_outer'] = ''

        kwargs['col_function'] = kwargs['parameter_col_function_sql'].format(**kwargs)

        return query.format(**kwargs)


    def get_static_map_query(self, kwargs):
        query = """
            SELECT
                schools_school.id,
                schools_school.name,
                {table_name}."{col_name}",
                ST_AsGeoJSON(ST_Transform(schools_school.geopoint, 4326)) as geopoint,
                {label_case_statements}
            FROM schools_school
            INNER JOIN connection_statistics_schoolweeklystatus sws ON schools_school.last_weekly_status_id = sws.id
            INNER JOIN schools_schoolmasterstatus sms ON schools_school.last_master_status_id = sms.id
            WHERE schools_school."deleted" IS NULL {country_condition}
            ORDER BY random()
            LIMIT 1000
            """

        kwargs['country_condition'] = ''

        if len(kwargs['country_ids']) > 0:
            kwargs['country_condition'] = 'AND schools_school.country_id IN ({0})'.format(
                ','.join([str(country_id) for country_id in kwargs['country_ids']])
            )

        legend_configs = kwargs['legend_configs']
        label_cases = []
        values_l = []
        parameter_col_type = kwargs['parameter_col'].get('type', 'str').lower()
        kwargs['table_name'] = kwargs['parameter_col'].get('table_name', 'sws')

        for title, values_and_label in legend_configs.items():
            values = list(filter(lambda val: val if not core_utilities.is_blank_string(val) else None,
                                 values_and_label.get('values', [])))

            if len(values) > 0:
                is_sql_value = 'SQL:' in values[0]
                if is_sql_value:
                    sql_statement = str(','.join(values)).replace('SQL:', '').format(
                        table_name=kwargs['table_name'],
                        col_name=kwargs['col_name'],
                    )
                    label_cases.append("""WHEN {sql} THEN '{label}'""".format(sql=sql_statement, label=title))
                else:
                    values_l.extend(values)
                    if parameter_col_type == 'str':
                        label_cases.append(
                            """WHEN LOWER({table_name}."{col_name}") IN ({value}) THEN '{label}'""".format(
                                table_name=kwargs['table_name'],
                                col_name=kwargs['col_name'],
                                label=title,
                                value=','.join(["'" + str(v).lower() + "'" for v in values])
                            ))
                    elif parameter_col_type == 'int':
                        label_cases.append(
                            """WHEN {table_name}."{col_name}" IN ({value}) THEN '{label}'""".format(
                                table_name=kwargs['table_name'],
                                col_name=kwargs['col_name'],
                                label=title,
                                value=','.join([str(v) for v in values])
                            ))
            else:
                label_cases.append("ELSE '{label}'".format(label=title))

        kwargs['label_case_statements'] = 'CASE ' + ' '.join(label_cases) + 'END AS field_status'

        return query.format(**kwargs)


    def get(self, request, *args, **kwargs):
        data_layer_instance = get_object_or_404(accounts_models.DataLayer.objects.all(), pk=self.kwargs.get('pk'))
        data_sources = data_layer_instance.data_sources.all()

        country_ids = data_layer_instance.applicable_countries
        parameter_col = data_sources.first().data_source_column
        column_function_sql = self.get_column_function_sql(data_sources.first().data_source_column_function)

        parameter_column_name = str(parameter_col['name'])
        legend_configs = data_layer_instance.legend_configs

        if data_layer_instance.type == accounts_models.DataLayer.LAYER_TYPE_LIVE:
            live_data_sources = ['UNKNOWN']
            for d in data_sources:
                source_type = d.data_source.data_source_type
                if source_type == accounts_models.DataSource.DATA_SOURCE_TYPE_QOS:
                    live_data_sources.append(statistics_configs.QOS_SOURCE)
                elif source_type == accounts_models.DataSource.DATA_SOURCE_TYPE_DAILY_CHECK_APP:
                    live_data_sources.append(statistics_configs.DAILY_CHECK_APP_MLAB_SOURCE)

            global_benchmark = data_layer_instance.global_benchmark.get('value')
            benchmark_base = str(parameter_col.get('base_benchmark', 1))

            data_layer_qs = statistics_models.SchoolDailyStatus.objects.all()
            if len(country_ids) > 0:
                data_layer_qs = data_layer_qs.filter(school__country__in=country_ids)

            date = core_utilities.get_current_datetime_object().date() - timedelta(days=6)

            latest_school_daily_instance = data_layer_qs.order_by('-date').first()
            if latest_school_daily_instance:
                date = latest_school_daily_instance.date

            start_date = date - timedelta(days=date.weekday())
            end_date = start_date + timedelta(days=6)
            query_kwargs = {
                'col_name': parameter_column_name,
                'benchmark_value': global_benchmark,
                'global_benchmark': global_benchmark,
                'base_benchmark': benchmark_base,
                'country_ids': country_ids,
                'start_date': start_date,
                'end_date': end_date,
                'live_source_types': ','.join(["'" + str(source) + "'" for source in set(live_data_sources)]),
                'parameter_col': parameter_col,
                'parameter_col_function_sql': column_function_sql,
                'is_reverse': data_layer_instance.is_reverse,
                'legend_configs': legend_configs,
            }

            map_points = db_utilities.sql_to_response(self.get_map_query(query_kwargs), label=self.__class__.__name__)
        else:
            query_kwargs = {
                'col_name': parameter_column_name,
                'legend_configs': legend_configs,
                'country_ids': country_ids,
                'parameter_col': parameter_col,
            }

            map_points = db_utilities.sql_to_response(self.get_static_map_query(query_kwargs),
                                                      label=self.__class__.__name__)

        if map_points:
            for map_point in map_points:
                map_point['geopoint'] = json.loads(map_point['geopoint'])
        return Response(data={'map': map_points})


class PublishedDataLayersViewSet(CachedListMixin, BaseModelViewSet):
    """
    PublishedDataLayersViewSet
    Cache Attr:
        Auto Cache: Not required
        Call Cache: Yes
    """
    LIST_CACHE_KEY_PREFIX = 'PUBLISHED_LAYERS_LIST'

    model = accounts_models.DataLayer
    serializer_class = serializers.DataLayersListSerializer

    base_auth_permissions = (
        permissions.AllowAny,
    )

    filter_backends = (
        DjangoFilterBackend,
        NullsAlwaysLastOrderingFilter,
    )

    ordering_field_names = ['-last_modified_at', 'name']
    apply_query_pagination = True

    filterset_fields = {
        'id': ['exact', 'in'],
        'published_by_id': ['exact', 'in'],
        'name': ['iexact', 'in', 'exact'],
    }

    permit_list_expands = ['created_by', 'published_by', 'last_modified_by']

    def apply_queryset_filters(self, queryset):
        """
        Override if applying more complex filters to queryset.
        :param queryset:
        :return queryset:
        """
        queryset = queryset.filter(status=self.kwargs.get('status', 'PUBLISHED'))

        query_params = self.request.query_params.dict()
        query_param_keys = query_params.keys()

        if 'country_id' in query_param_keys:
            queryset = queryset.filter(
                active_countries__country=query_params['country_id'],
                active_countries__deleted__isnull=True,
            )
        elif 'country_id__in' in query_param_keys:
            queryset = queryset.filter(
                active_countries__country_id__in=[c_id.strip() for c_id in query_params['country_id__in'].split(',')],
                active_countries__deleted__isnull=True,
            )

        if 'is_default' in query_param_keys:
            is_default = str(query_params['is_default']).lower() == 'true'
            queryset = queryset.filter(
                active_countries__is_default=is_default,
                active_countries__deleted__isnull=True,
            )

        return super().apply_queryset_filters(queryset)


class DataLayerMetadataViewSet(BaseModelViewSet):
    model = accounts_models.DataLayer

    serializer_class = serializers.DataLayersListSerializer

    base_auth_permissions = (
        permissions.AllowAny,
    )

    permit_list_expands = ['created_by', 'published_by', 'last_modified_by']

    def get_object(self):
        return get_object_or_404(
            accounts_models.DataLayer.objects.all(),
            pk=self.kwargs.get('pk'),
            status=accounts_models.DataLayer.LAYER_STATUS_PUBLISHED,
        )


class BaseDataLayerAPIViewSet(APIView):
    model = accounts_models.DataLayer

    permission_classes = (
        permissions.AllowAny,
    )

    def update_kwargs(self, country_ids, layer_instance):
        query_params = self.request.query_params.dict()
        query_param_keys = query_params.keys()

        if 'start_date' in query_param_keys:
            self.kwargs['start_date'] = date_utilities.to_date(query_params['start_date']).date()
        elif layer_instance.type == accounts_models.DataLayer.LAYER_TYPE_LIVE:
            date = core_utilities.get_current_datetime_object() - timedelta(days=7)
            self.kwargs['start_date'] = (date - timedelta(days=date.weekday())).date()

        if 'end_date' in query_param_keys:
            self.kwargs['end_date'] = date_utilities.to_date(query_params['end_date']).date()
        elif layer_instance.type == accounts_models.DataLayer.LAYER_TYPE_LIVE:
            date = core_utilities.get_current_datetime_object() - timedelta(days=7)
            self.kwargs['end_date'] = ((date - timedelta(days=date.weekday())) + timedelta(days=6)).date()

        if 'country_id' in query_param_keys:
            self.kwargs['country_ids'] = [query_params['country_id']]
        elif 'country_id__in' in query_param_keys:
            self.kwargs['country_ids'] = [c_id.strip() for c_id in query_params['country_id__in'].split(',')]
        elif len(country_ids) > 0:
            self.kwargs['country_ids'] = country_ids

        if 'admin1_id' in query_param_keys:
            self.kwargs['admin1_ids'] = [query_params['admin1_id']]
        elif 'admin1_id__in' in query_param_keys:
            self.kwargs['admin1_ids'] = [a_id.strip() for a_id in query_params['admin1_id__in'].split(',')]

        if 'school_id' in query_param_keys:
            self.kwargs['school_ids'] = [str(query_params['school_id']).strip()]
        elif 'school_id__in' in query_param_keys:
            self.kwargs['school_ids'] = [s_id.strip() for s_id in query_params['school_id__in'].split(',')]

        self.kwargs['is_weekly'] = False if query_params.get('is_weekly', 'true') == 'false' else True
        self.kwargs['benchmark'] = 'national' if query_params.get('benchmark', 'global') == 'national' else 'global'

        self.kwargs['convert_unit'] = layer_instance.global_benchmark.get('convert_unit', 'mbps')
        self.kwargs['is_reverse'] = layer_instance.is_reverse

        self.kwargs['school_filters'] = core_utilities.get_filter_sql(
            self.request, 'schools', 'schools_school')
        self.kwargs['school_static_filters'] = core_utilities.get_filter_sql(
            self.request, 'school_static', 'connection_statistics_schoolweeklystatus')
        self.kwargs['school_master_filters'] = core_utilities.get_filter_sql(
            self.request, 'school_master', 'schools_schoolmasterstatus')

    def get_benchmark_value(self, data_layer_instance):
        benchmark_val = data_layer_instance.global_benchmark.get('value')
        benchmark_unit = data_layer_instance.global_benchmark.get('unit')

        if self.kwargs['benchmark'] == 'national':
            country_ids = self.kwargs.get('country_ids', [])
            if len(country_ids) > 0:
                benchmark_metadata = Country.objects.all().filter(
                    id__in=country_ids,
                    benchmark_metadata__isnull=False,
                ).order_by('id').values_list('benchmark_metadata', flat=True).first()

                if benchmark_metadata and len(benchmark_metadata) > 0:
                    benchmark_metadata = json.loads(benchmark_metadata)
                    data_layer_type = data_layer_instance.type
                    if data_layer_type == accounts_models.DataLayer.LAYER_TYPE_LIVE:
                        all_live_layers = benchmark_metadata.get('live_layer', {})
                        if len(all_live_layers) > 0 and str(data_layer_instance.id) in (all_live_layers.keys()):
                            benchmark_val = all_live_layers[str(data_layer_instance.id)]
                    else:
                        all_static_layers = benchmark_metadata.get('static_layer', {})
                        if len(all_static_layers) > 0 and str(data_layer_instance.id) in (all_static_layers.keys()):
                            benchmark_val = all_static_layers[str(data_layer_instance.id)]

        return benchmark_val, benchmark_unit

    def get_legend_configs(self, data_layer_instance):
        legend_configs = data_layer_instance.legend_configs

        if self.kwargs['benchmark'] == 'national':
            country_ids = self.kwargs.get('country_ids', [])
            if len(country_ids) > 0:
                legend_configurations = Country.objects.all().filter(
                    id__in=country_ids,
                    active_layers__deleted__isnull=True,
                    active_layers__data_layer_id=data_layer_instance.id,
                ).order_by('id').values_list('active_layers__legend_configs', flat=True).first()
                if legend_configurations and len(legend_configurations) > 0:
                    legend_configs = json.loads(legend_configurations)

        return legend_configs

    def get_column_function_sql(self, parameter_col_function):
        if isinstance(parameter_col_function, dict) and len(parameter_col_function) > 0:
            return parameter_col_function.get('sql').format(col_name='t."{col_name}"')
        return 'AVG(t."{col_name}")'


@method_decorator([
    custom_cache_control(
        public=True,
        max_age=settings.CACHE_CONTROL_MAX_AGE_FOR_FE,
        cache_status_codes=[rest_status.HTTP_200_OK,],
    )
], name='dispatch')
class DataLayerInfoViewSet(BaseDataLayerAPIViewSet):
    CACHE_KEY = 'cache'
    CACHE_KEY_PREFIX = 'DATA_LAYER_INFO'

    def get_cache_key(self):
        pk = self.kwargs.get('pk')
        params = dict(self.request.query_params)
        params.pop(self.CACHE_KEY, None)
        return '{0}_{1}_{2}'.format(
            self.CACHE_KEY_PREFIX,
            pk,
            '_'.join(map(lambda x: '{0}_{1}'.format(x[0], x[1]), sorted(params.items()))),
        )

    def get_info_query(self):
        query = """
        SELECT {case_conditions}
            COUNT(DISTINCT CASE WHEN sds.{col_name} IS NOT NULL THEN sds.school_id ELSE NULL END)
                AS "school_with_realtime_data",
            {benchmark_value_sql}
            COUNT(DISTINCT sds.school_id) AS "no_of_schools_measure"
        FROM (
            SELECT "schools_school"."id" AS school_id,
                "schools_school"."last_weekly_status_id",
                "schools_school"."last_master_status_id",
                {col_function} AS "{col_name}"
            FROM "schools_school"
            INNER JOIN "connection_statistics_schoolrealtimeregistration"
                ON ("schools_school"."id" = "connection_statistics_schoolrealtimeregistration"."school_id")
            {school_weekly_join}
            {school_master_join}
            LEFT OUTER JOIN "connection_statistics_schooldailystatus" t
                ON (
                    "schools_school"."id" = t."school_id"
                    AND (t."date" BETWEEN '{start_date}' AND '{end_date}')
                    AND t."live_data_source" IN ({live_source_types})
                    AND t."deleted" IS NULL
                )
            WHERE (
                "schools_school"."deleted" IS NULL
                AND "connection_statistics_schoolrealtimeregistration"."deleted" IS NULL
                {country_condition}
                {admin1_condition}
                {school_condition}
                {school_weekly_condition}
                {school_master_condition}
                AND "connection_statistics_schoolrealtimeregistration"."rt_registered" = True
                AND "connection_statistics_schoolrealtimeregistration"."rt_registration_date"::date <= '{end_date}')
            GROUP BY "schools_school"."id"
            ORDER BY "schools_school"."id" ASC
        ) AS sds
        {school_weekly_outer_join}
        {school_master_outer_join}
        """

        kwargs = copy.deepcopy(self.kwargs)

        kwargs['country_condition'] = ''
        kwargs['admin1_condition'] = ''
        kwargs['school_condition'] = ''
        kwargs['school_weekly_join'] = ''
        kwargs['school_weekly_condition'] = ''
        kwargs['school_weekly_outer_join'] = ''
        kwargs['school_master_join'] = ''
        kwargs['school_master_condition'] = ''
        kwargs['school_master_outer_join'] = ''
        kwargs['benchmark_value_sql'] = ''

        benchmark_value = kwargs['benchmark_value']
        if benchmark_value and 'SQL:' in benchmark_value:
            kwargs['benchmark_value_sql'] = benchmark_value.replace('SQL:', '').format(**kwargs) + ' AS benchmark_sql_value,'

        legend_configs = kwargs['legend_configs']
        if len(legend_configs) > 0 and 'SQL:' in str(legend_configs):
            label_cases = []
            for title, values_and_label in legend_configs.items():
                values = list(filter(lambda val: val if not core_utilities.is_blank_string(val) else None,
                                     values_and_label.get('values', [])))

                if len(values) > 0:
                    is_sql_value = 'SQL:' in values[0]
                    if is_sql_value:
                        sql_statement = str(','.join(values)).replace('SQL:', '').format(**kwargs)
                        label_cases.append(
                            'COUNT(DISTINCT CASE WHEN {sql} THEN sds.school_id ELSE NULL END) AS "{label}",'.format(
                                sql=sql_statement, label=title))
                else:
                    label_cases.append(
                        'COUNT(DISTINCT CASE WHEN sds.{col_name} IS NULL '
                        'THEN sds.school_id ELSE NULL END) AS "{label}",'.format(
                            col_name=kwargs['col_name'],label=title))

            kwargs['case_conditions'] = ' '.join(label_cases)

            kwargs['school_weekly_outer_join'] = """
            INNER JOIN "connection_statistics_schoolweeklystatus" sws ON sds."last_weekly_status_id" = sws."id"
            """
            kwargs['school_master_outer_join'] = """
            INNER JOIN "schools_schoolmasterstatus" sms ON sds."last_master_status_id" = sms."id"
            """
        else:
            kwargs['case_conditions'] = """
            COUNT(DISTINCT CASE WHEN sds.{col_name} > {benchmark_value} THEN sds.school_id ELSE NULL END) AS "good",
            COUNT(DISTINCT CASE WHEN (sds.{col_name} >= {base_benchmark} AND sds.{col_name} <= {benchmark_value})
                THEN sds.school_id ELSE NULL END) AS "moderate",
            COUNT(DISTINCT CASE WHEN sds.{col_name} < {base_benchmark} THEN sds.school_id ELSE NULL END) AS "bad",
            COUNT(DISTINCT CASE WHEN sds.{col_name} IS NULL THEN sds.school_id ELSE NULL END) AS "unknown",
            """.format(**kwargs)

            if kwargs['is_reverse'] is True:
                kwargs['case_conditions'] = """
                COUNT(DISTINCT CASE WHEN sds.{col_name} < {benchmark_value} THEN sds.school_id ELSE NULL END) AS "good",
                COUNT(DISTINCT CASE WHEN (sds.{col_name} >= {benchmark_value} AND sds.{col_name} <= {base_benchmark})
                    THEN sds.school_id ELSE NULL END) AS "moderate",
                COUNT(DISTINCT CASE WHEN sds.{col_name} > {base_benchmark} THEN sds.school_id ELSE NULL END) AS "bad",
                COUNT(DISTINCT CASE WHEN sds.{col_name} IS NULL THEN sds.school_id ELSE NULL END) AS "unknown",
                """.format(**kwargs)

        if len(kwargs.get('admin1_ids', [])) > 0:
            kwargs['admin1_condition'] = 'AND "schools_school"."admin1_id" IN ({0})'.format(
                ','.join([str(admin1_id) for admin1_id in kwargs['admin1_ids']])
            )
        elif len(kwargs.get('country_ids', [])) > 0:
            kwargs['country_condition'] = 'AND "schools_school"."country_id" IN ({0})'.format(
                ','.join([str(country_id) for country_id in kwargs['country_ids']])
            )

        if len(kwargs['school_filters']) > 0:
            kwargs['school_condition'] = ' AND ' + kwargs['school_filters']

        if len(kwargs['school_static_filters']) > 0:
            kwargs['school_weekly_join'] = """
            INNER JOIN "connection_statistics_schoolweeklystatus"
                ON "schools_school"."last_weekly_status_id" = "connection_statistics_schoolweeklystatus"."id"
            """
            kwargs['school_weekly_condition'] = ' AND ' + kwargs['school_static_filters']

        if len(kwargs['school_master_filters']) > 0:
            kwargs['school_master_join'] = """
            INNER JOIN "schools_schoolmasterstatus"
                ON "schools_school"."last_master_status_id" = "schools_schoolmasterstatus"."id"
            """
            kwargs['school_master_condition'] = ' AND ' + kwargs['school_master_filters']

        kwargs['col_function'] = kwargs['parameter_col_function_sql'].format(**kwargs)

        return query.format(**kwargs)

    def get_school_view_info_query(self):
        query = """
        SELECT DISTINCT schools_school."id",
            schools_school."name",
            schools_school."external_id",
            schools_school."giga_id_school",
            CASE WHEN srr."rt_registered" = True THEN true ELSE false END AS is_data_synced,
            schools_school."admin1_id",
            adm1_metadata."name" AS admin1_name,
            adm1_metadata."giga_id_admin" AS admin1_code,
            adm1_metadata."description_ui_label" AS admin1_description_ui_label,
            schools_school."admin2_id",
            adm2_metadata."name" AS admin2_name,
            adm2_metadata."giga_id_admin" AS admin2_code,
            adm2_metadata."description_ui_label" AS admin2_description_ui_label,
            schools_school."country_id",
            c."name" AS country_name,
            ST_AsGeoJSON(ST_Transform(schools_school."geopoint", 4326)) AS geopoint,
            schools_school."environment",
            schools_school."education_level",
            ROUND(sds."{col_name}"::numeric, 2) AS "live_avg",
            sms."download_speed_benchmark",
            CASE WHEN schools_school.connectivity_status IN ('good', 'moderate') THEN 'connected'
                WHEN schools_school.connectivity_status = 'no' THEN 'not_connected'
                ELSE 'unknown'
            END AS connectivity_status,
            CASE WHEN srr."rt_registered" = True AND srr."rt_registration_date"::date <= '{end_date}' THEN true
            ELSE false END AS is_rt_connected,
            {benchmark_value_sql}
            {case_conditions}
        FROM "schools_school" schools_school
        INNER JOIN public.locations_country c ON c."id" = schools_school."country_id"
<<<<<<< HEAD
            AND c."deleted" IS NULL
            AND schools_school."deleted" IS NULL
        INNER JOIN "schools_schoolmasterstatus" sms ON schools_school."last_master_status_id" = sms."id"
=======
        INNER JOIN "connection_statistics_schoolweeklystatus" sws ON schools_school."last_weekly_status_id" = sws."id"
>>>>>>> e3c36729
        LEFT JOIN public.locations_countryadminmetadata AS adm1_metadata
            ON adm1_metadata."id" = schools_school.admin1_id
            AND adm1_metadata."layer_name" = 'adm1'
            AND adm1_metadata."deleted" IS NULL
        LEFT JOIN public.locations_countryadminmetadata AS adm2_metadata
            ON adm2_metadata."id" = schools_school.admin2_id
            AND adm2_metadata."layer_name" = 'adm2'
            AND adm2_metadata."deleted" IS NULL
        LEFT JOIN "connection_statistics_schoolrealtimeregistration" AS srr
            ON schools_school."id" = srr."school_id"
            AND srr."deleted" IS NULL
        LEFT JOIN (
            SELECT "schools_school"."id" AS school_id,
                {col_function} AS "{col_name}"
            FROM "schools_school"
            LEFT OUTER JOIN "connection_statistics_schooldailystatus" t
                ON (
                    "schools_school"."id" = t."school_id"
                    AND (t."date" BETWEEN '{start_date}' AND '{end_date}')
                    AND t."live_data_source" IN ({live_source_types})
                    AND t."deleted" IS NULL
                )
            WHERE ("schools_school"."id" IN ({ids})
                AND "schools_school"."deleted" IS NULL)
            GROUP BY "schools_school"."id"
            ORDER BY "schools_school"."id" ASC
        ) AS sds ON sds.school_id = schools_school.id
        WHERE "schools_school"."id" IN ({ids})
            AND c."deleted" IS NULL
            AND schools_school."deleted" IS NULL
        GROUP BY schools_school."id", srr."rt_registered", srr."rt_registration_date",
            adm1_metadata."name", adm1_metadata."description_ui_label",
            adm2_metadata."name", adm2_metadata."description_ui_label",
            c."name", adm1_metadata."giga_id_admin", adm2_metadata."giga_id_admin",
            sds."{col_name}", sms."download_speed_benchmark"
        ORDER BY schools_school."id" ASC
        """

        kwargs = copy.deepcopy(self.kwargs)
        kwargs['ids'] = ','.join(kwargs['school_ids'])

        kwargs['benchmark_value_sql'] = ''
        benchmark_value = kwargs['benchmark_value']
        if benchmark_value and 'SQL:' in benchmark_value:
            kwargs['benchmark_value_sql'] = benchmark_value.replace('SQL:', '').format(
                **kwargs) + ' AS benchmark_sql_value,'

        legend_configs = kwargs['legend_configs']
        if len(legend_configs) > 0 and 'SQL:' in str(legend_configs):
            label_cases = []
            for title, values_and_label in legend_configs.items():
                values = list(filter(lambda val: val if not core_utilities.is_blank_string(val) else None,
                                     values_and_label.get('values', [])))

                if len(values) > 0:
                    is_sql_value = 'SQL:' in values[0]
                    if is_sql_value:
                        sql_statement = str(','.join(values)).replace('SQL:', '').format(**kwargs)
                        label_cases.append("""WHEN {sql} THEN '{label}'""".format(sql=sql_statement, label=title))
                else:
                    label_cases.append("ELSE '{label}'".format(label=title))

            kwargs['case_conditions'] = 'CASE ' + ' '.join(label_cases) + 'END AS live_avg_connectivity'
        else:
            kwargs['case_conditions'] = """
            CASE
                WHEN sds."{col_name}" > {benchmark_value} THEN 'good'
                WHEN (sds."{col_name}" >= {base_benchmark} AND sds."{col_name}" <= {benchmark_value})
                    THEN 'moderate'
                WHEN sds."{col_name}" < {base_benchmark} THEN 'bad'
                ELSE 'unknown' END AS live_avg_connectivity
            """.format(**kwargs)

            if kwargs['is_reverse'] is True:
                kwargs['case_conditions'] = """
                CASE
                    WHEN sds."{col_name}" < {benchmark_value} THEN 'good'
                    WHEN (sds."{col_name}" >= {benchmark_value} AND sds."{col_name}" <= {base_benchmark})
                        THEN 'moderate'
                    WHEN sds."{col_name}" > {base_benchmark} THEN 'bad'
                    ELSE 'unknown' END AS live_avg_connectivity
                """.format(**kwargs)

        kwargs['col_function'] = kwargs['parameter_col_function_sql'].format(**kwargs)

        return query.format(**kwargs)

    def get_school_view_statistics_info_query(self):
        query = """
        SELECT sms.*, sws.connectivity_type, sws.connectivity_latency, sws.connectivity_speed,
        sws.coverage_availability, sws.coverage_type, sws.connectivity_upload_speed,
        sws.jitter_download, sws.jitter_upload, sws.roundtrip_time, sws.rtt_packet_loss_pct,
        sws.connectivity_latency_probe, sws.connectivity_speed_probe, sws.connectivity_upload_speed_probe,
        sws.connectivity_speed_mean, sws.connectivity_upload_speed_mean
        FROM "schools_school"
        INNER JOIN "connection_statistics_schoolweeklystatus" sws
            ON "schools_school"."last_weekly_status_id" = sws."id"
        INNER JOIN schools_schoolmasterstatus sms
            ON "schools_school"."last_master_status_id" = sms."id"
        WHERE "schools_school"."deleted" IS NULL
            AND "schools_school"."id" IN ({ids})
        """.format(ids=','.join(self.kwargs['school_ids']))

        return query

    def get_live_avg(self, function_name, positive_speeds):
        live_avg = 0

        if len(positive_speeds) == 0:
            return live_avg

        if function_name == 'avg':
            live_avg = round(sum(positive_speeds) / len(positive_speeds), 2)
        elif function_name == 'min':
            live_avg = round(min(positive_speeds), 2)
        elif function_name == 'max':
            live_avg = round(max(positive_speeds), 2)
        elif function_name == 'sum':
            live_avg = round(sum(positive_speeds), 2)
        elif str(function_name).startswith('median'):
            import numpy as np

            positive_speeds = list(sorted(positive_speeds))

            percentile_val = (str(function_name.split('|')[-1])).strip()
            if percentile_val:
                live_avg = round(np.percentile(positive_speeds, int(percentile_val)), 2)
            else:
                live_avg = np.median(positive_speeds)

        return live_avg

    def get_avg_query(self, **kwargs):
        query = """
        SELECT {school_selection}t."date" AS date,
            {col_function} AS "field_avg"
        FROM "schools_school"
        INNER JOIN "connection_statistics_schoolrealtimeregistration" ON
            "connection_statistics_schoolrealtimeregistration"."school_id" = "schools_school"."id"
        INNER JOIN "connection_statistics_schooldailystatus" t ON "schools_school"."id" = t."school_id"
        {school_weekly_join}
        {school_master_join}
        WHERE (
            {country_condition}
            {admin1_condition}
            {school_condition}
            {school_weekly_condition}
            {school_master_condition}
            "connection_statistics_schoolrealtimeregistration"."deleted" IS NULL
            AND "connection_statistics_schoolrealtimeregistration"."rt_registered" = True
            AND "connection_statistics_schoolrealtimeregistration"."rt_registration_date"::date <= '{end_date}'
            AND (t."date" BETWEEN '{start_date}' AND '{end_date}')
            AND t."live_data_source" IN ({live_source_types})
            AND t."deleted" IS NULL
            AND t."{col_name}" IS NOT NULL
        )
        GROUP BY t."date"{school_group_by}
        ORDER BY t."date" ASC
        """

        kwargs['country_condition'] = ''
        kwargs['admin1_condition'] = ''
        kwargs['school_condition'] = ''
        kwargs['school_selection'] = ''
        kwargs['school_group_by'] = ''
        kwargs['school_weekly_join'] = ''
        kwargs['school_weekly_condition'] = ''
        kwargs['school_master_join'] = ''
        kwargs['school_master_condition'] = ''

        if len(kwargs.get('school_ids', [])) > 0:
            kwargs['school_condition'] = '"schools_school"."id" IN ({0}) AND '.format(','.join(kwargs['school_ids']))
            kwargs['school_selection'] = '"schools_school"."id", '
            kwargs['school_group_by'] = ', "schools_school"."id"'
        elif len(kwargs.get('admin1_ids', [])) > 0:
            kwargs['admin1_condition'] = '"schools_school"."admin1_id" IN ({0}) AND'.format(
                ','.join([str(admin1_id) for admin1_id in kwargs['admin1_ids']])
            )
        elif len(kwargs.get('country_ids', [])) > 0:
            kwargs['country_condition'] = '"schools_school"."country_id" IN ({0}) AND'.format(
                ','.join([str(country_id) for country_id in kwargs['country_ids']])
            )

        if len(kwargs['school_filters']) > 0:
            kwargs['school_condition'] += kwargs['school_filters'] + ' AND '

        if len(kwargs['school_static_filters']) > 0:
            kwargs['school_weekly_join'] = """
            INNER JOIN "connection_statistics_schoolweeklystatus"
                ON "schools_school"."last_weekly_status_id" = "connection_statistics_schoolweeklystatus"."id"
            """
            kwargs['school_weekly_condition'] = kwargs['school_static_filters'] + ' AND '

        if len(kwargs['school_master_filters']) > 0:
            kwargs['school_master_join'] = """
            INNER JOIN "schools_schoolmasterstatus"
                ON "schools_school"."last_master_status_id" = "schools_schoolmasterstatus"."id"
            """
            kwargs['school_master_condition'] = kwargs['school_master_filters'] + ' AND '

        kwargs['col_function'] = kwargs['parameter_col_function_sql'].format(**kwargs)

        return query.format(**kwargs)

    def generate_graph_data(self):
        kwargs = copy.deepcopy(self.kwargs)

        # Get the daily connectivity_speed for the given country from SchoolDailyStatus model
        data = db_utilities.sql_to_response(self.get_avg_query(**kwargs), label=self.__class__.__name__, db_var=settings.READ_ONLY_DB_KEY)

        # Generate the graph data in the desired format
        graph_data = []
        current_date = kwargs['start_date']

        while current_date <= kwargs['end_date']:
            graph_data.append({
                'group': 'Speed',
                'key': date_utilities.format_date(current_date),
                'value': None  # Default value, will be updated later if data exists for the date
            })
            current_date += timedelta(days=1)

        round_unit_value = kwargs['round_unit_value']

        if len(kwargs.get('school_ids', [])) > 0:
            graph_data_per_school = {}
            all_positive_speeds_per_school = {}

            for school_id in kwargs.get('school_ids', []):
                graph_data_per_school[school_id] = copy.deepcopy(graph_data)
                all_positive_speeds_per_school[school_id] = []

            # Update the graph_data with actual values if they exist
            for daily_avg_data in data:
                school_id = str(daily_avg_data['id'])
                formatted_date = date_utilities.format_date(daily_avg_data['date'])
                school_graph_data = graph_data_per_school[school_id]
                school_all_positive_speeds = all_positive_speeds_per_school[school_id]
                for entry in school_graph_data:
                    if entry['key'] == formatted_date:
                        try:
                            rounded_speed = 0
                            if daily_avg_data['field_avg'] is not None:
                                rounded_speed = round(eval(round_unit_value.format(val=daily_avg_data['field_avg'])), 2)
                            entry['value'] = rounded_speed
                            school_all_positive_speeds.append(rounded_speed)
                        except (KeyError, TypeError):
                            pass
                graph_data_per_school[school_id] = school_graph_data
                all_positive_speeds_per_school[school_id] = school_all_positive_speeds
            return graph_data_per_school, all_positive_speeds_per_school

        all_positive_speeds = []
        # Update the graph_data with actual values if they exist
        for daily_avg_data in data:
            formatted_date = date_utilities.format_date(daily_avg_data['date'])
            for entry in graph_data:
                if entry['key'] == formatted_date:
                    try:
                        rounded_speed = 0
                        if daily_avg_data['field_avg'] is not None:
                            rounded_speed = round(eval(round_unit_value.format(val=daily_avg_data['field_avg'])), 2)
                        entry['value'] = rounded_speed
                        all_positive_speeds.append(rounded_speed)
                    except (KeyError, TypeError):
                        pass
        return graph_data, all_positive_speeds

    def get_static_info_query(self, query_labels):
        query = """
        SELECT {label_case_statements}
            COUNT(DISTINCT CASE WHEN {table_name}."{col_name}" IS NOT NULL THEN "schools_school"."id" ELSE NULL END)
            AS "total_schools"
        FROM "schools_school"
        INNER JOIN connection_statistics_schoolweeklystatus sws ON "schools_school"."last_weekly_status_id" = sws."id"
        INNER JOIN schools_schoolmasterstatus sms ON "schools_school"."last_master_status_id" = sms."id"
        {school_weekly_join}
        {school_master_join}
        WHERE "schools_school"."deleted" IS NULL
        {country_condition}
        {admin1_condition}
        {school_condition}
        {school_weekly_condition}
        {school_master_condition}
        """

        kwargs = copy.deepcopy(self.kwargs)

        kwargs['country_condition'] = ''
        kwargs['admin1_condition'] = ''
        kwargs['school_condition'] = ''
        kwargs['school_weekly_join'] = ''
        kwargs['school_weekly_condition'] = ''
        kwargs['school_master_join'] = ''
        kwargs['school_master_condition'] = ''

        if len(kwargs.get('admin1_ids', [])) > 0:
            kwargs['admin1_condition'] = ' AND "schools_school"."admin1_id" IN ({0})'.format(
                ','.join([str(admin1_id) for admin1_id in kwargs['admin1_ids']])
            )
        elif len(kwargs.get('country_ids', [])) > 0:
            kwargs['country_condition'] = ' AND "schools_school"."country_id" IN ({0})'.format(
                ','.join([str(country_id) for country_id in kwargs['country_ids']])
            )

        if len(kwargs['school_filters']) > 0:
            kwargs['school_condition'] = ' AND ' + kwargs['school_filters']

        if len(kwargs['school_static_filters']) > 0:
            kwargs['school_weekly_join'] = """
            INNER JOIN "connection_statistics_schoolweeklystatus"
                ON sws."id" = "connection_statistics_schoolweeklystatus"."id"
            """
            kwargs['school_weekly_condition'] = ' AND ' + kwargs['school_static_filters']

        if len(kwargs['school_master_filters']) > 0:
            kwargs['school_master_join'] = """
            INNER JOIN "schools_schoolmasterstatus"
                ON schools_school."last_master_status_id" = "schools_schoolmasterstatus"."id"
            """
            kwargs['school_master_condition'] = ' AND ' + kwargs['school_master_filters']

        legend_configs = kwargs['legend_configs']
        label_cases = []
        values_l = []
        parameter_col_type = kwargs['parameter_col'].get('type', 'str').lower()
        kwargs['table_name'] = kwargs['parameter_col'].get('table_name', 'sws')
        is_sql_value = False

        for title, values_and_label in legend_configs.items():
            values = list(filter(lambda val: val if not core_utilities.is_blank_string(val) else None,
                                 values_and_label.get('values', [])))
            label = values_and_label.get('labels', title).strip()
            query_labels.append(label)

            if len(values) > 0:
                is_sql_value = 'SQL:' in values[0]
                if is_sql_value:
                    sql_statement = str(','.join(values)).replace('SQL:', '').format(
                        table_name=kwargs['table_name'],
                        col_name=kwargs['col_name'],
                    )
                    label_cases.append(
                        'COUNT(DISTINCT CASE WHEN {sql} THEN schools_school."id" ELSE NULL END) AS "{label}",'.format(
                            sql=sql_statement,
                            label=label,
                        ))
                else:
                    values_l.extend(values)
                    if parameter_col_type == 'str':
                        label_cases.append(
                            'COUNT(DISTINCT CASE WHEN LOWER({table_name}."{col_name}") IN ({value}) '
                            'THEN schools_school."id" ELSE NULL END) AS "{label}",'.format(
                                table_name=kwargs['table_name'],
                                col_name=kwargs['col_name'],
                                label=label,
                                value=','.join(["'" + str(v).lower() + "'" for v in values])
                            ))
                    elif parameter_col_type == 'int':
                        label_cases.append(
                            'COUNT(DISTINCT CASE WHEN {table_name}."{col_name}" IN ({value}) '
                            'THEN schools_school."id" ELSE NULL END) AS "{label}",'.format(
                                table_name=kwargs['table_name'],
                                col_name=kwargs['col_name'],
                                label=label,
                                value=','.join([str(v) for v in values])
                            ))
            else:
                if is_sql_value:
                    label_cases.append(
                        'COUNT(DISTINCT CASE WHEN {table_name}."{col_name}" IS NULL THEN schools_school."id" ELSE NULL END) '
                        'AS "{label}",'.format(
                            table_name=kwargs['table_name'],
                            col_name=kwargs['col_name'],
                            label=label,
                        ))
                else:
                    values = set(values_l)
                    if parameter_col_type == 'str':
                        label_cases.append(
                            'COUNT(DISTINCT CASE WHEN LOWER({table_name}."{col_name}") NOT IN ({value}) '
                            'THEN schools_school."id" ELSE NULL END) AS "{label}",'.format(
                                table_name=kwargs['table_name'],
                                col_name=kwargs['col_name'],
                                label=label,
                                value=','.join(["'" + str(v).lower() + "'" for v in values])
                            ))
                    elif parameter_col_type == 'int':
                        label_cases.append(
                            'COUNT(DISTINCT CASE WHEN {table_name}."{col_name}" NOT IN ({value}) '
                            'THEN schools_school."id" ELSE NULL END) AS "{label}",'.format(
                                table_name=kwargs['table_name'],
                                col_name=kwargs['col_name'],
                                label=label,
                                value=','.join([str(v) for v in values])
                            ))

        kwargs['label_case_statements'] = ' '.join(label_cases)

        return query.format(**kwargs)

    def get_static_school_view_info_query(self):
        query = """
        SELECT schools_school."id",
            schools_school."name",
            schools_school."external_id",
            schools_school."giga_id_school",
            schools_school."country_id",
            c."name" AS country_name,
            schools_school."admin1_id",
            adm1_metadata."name" AS admin1_name,
            adm1_metadata."giga_id_admin" AS admin1_code,
            adm1_metadata."description_ui_label" AS admin1_description_ui_label,
            schools_school."admin2_id",
            adm2_metadata."name" AS admin2_name,
            adm2_metadata."giga_id_admin" AS admin2_code,
            adm2_metadata."description_ui_label" AS admin2_description_ui_label,
            schools_school."environment",
            schools_school."education_level",
            {table_name}."{col_name}" AS field_value,
            {label_case_statements}
            ST_AsGeoJSON(ST_Transform(schools_school."geopoint", 4326)) AS geopoint,
            CASE WHEN schools_school.connectivity_status IN ('good', 'moderate') THEN 'connected'
                WHEN schools_school.connectivity_status = 'no' THEN 'not_connected'
                ELSE 'unknown'
            END as connectivity_status
        FROM "schools_school"
        INNER JOIN locations_country c ON c.id = schools_school.country_id
<<<<<<< HEAD
            AND c."deleted" IS NULL
        INNER JOIN schools_schoolmasterstatus sms ON schools_school.last_master_status_id = sms.id
=======
        INNER JOIN connection_statistics_schoolweeklystatus sws ON schools_school.last_weekly_status_id = sws.id
>>>>>>> e3c36729
        LEFT JOIN locations_countryadminmetadata AS adm1_metadata
            ON adm1_metadata."id" = schools_school.admin1_id
            AND adm1_metadata."layer_name" = 'adm1'
            AND adm1_metadata."deleted" IS NULL
        LEFT JOIN locations_countryadminmetadata AS adm2_metadata
            ON adm2_metadata."id" = schools_school.admin2_id
            AND adm2_metadata."layer_name" = 'adm2'
            AND adm2_metadata."deleted" IS NULL
        WHERE "schools_school"."id" IN ({ids})
            AND c."deleted" IS NULL
        """

        kwargs = copy.deepcopy(self.kwargs)
        kwargs['ids'] = ','.join(kwargs['school_ids'])

        legend_configs = kwargs['legend_configs']
        label_cases = []
        values_l = []
        parameter_col_type = kwargs['parameter_col'].get('type', 'str').lower()
        kwargs['table_name'] = kwargs['parameter_col'].get('table_name', 'sws')

        for title, values_and_label in legend_configs.items():
            values = list(filter(lambda val: val if not core_utilities.is_blank_string(val) else None,
                                 values_and_label.get('values', [])))

            if len(values) > 0:
                is_sql_value = 'SQL:' in values[0]
                if is_sql_value:
                    sql_statement = str(','.join(values)).replace('SQL:', '').format(
                        table_name=kwargs['table_name'],
                        col_name=kwargs['col_name'],
                    )
                    label_cases.append("""WHEN {sql} THEN '{label}'""".format(sql=sql_statement, label=title))
                else:
                    values_l.extend(values)
                    if parameter_col_type == 'str':
                        label_cases.append(
                            """WHEN LOWER({table_name}."{col_name}") IN ({value}) THEN '{label}'""".format(
                                table_name=kwargs['table_name'],
                                col_name=kwargs['col_name'],
                                label=title,
                                value=','.join(["'" + str(v).lower() + "'" for v in values])
                            ))
                    elif parameter_col_type == 'int':
                        label_cases.append(
                            """WHEN {table_name}."{col_name}" IN ({value}) THEN '{label}'""".format(
                                table_name=kwargs['table_name'],
                                col_name=kwargs['col_name'],
                                label=title,
                                value=','.join([str(v) for v in values])
                            ))
            else:
                label_cases.append("ELSE '{label}'".format(label=title))

        kwargs['label_case_statements'] = 'CASE ' + ' '.join(label_cases) + 'END AS field_status,'

        return query.format(**kwargs)

    def get(self, request, *args, **kwargs):
        use_cached_data = self.request.query_params.get(self.CACHE_KEY, 'on').lower() in ['on', 'true']
        request_path = remove_query_param(request.get_full_path(), 'cache')
        cache_key = self.get_cache_key()

        response = None
        if use_cached_data:
            response = cache_manager.get(cache_key)

        if not response:
            data_layer_instance = get_object_or_404(
                accounts_models.DataLayer.objects.all(),
                pk=self.kwargs.get('pk'),
                status=accounts_models.DataLayer.LAYER_STATUS_PUBLISHED,
            )

            data_sources = data_layer_instance.data_sources.all()

            live_data_sources = ['UNKNOWN']

            for d in data_sources:
                source_type = d.data_source.data_source_type
                if source_type == accounts_models.DataSource.DATA_SOURCE_TYPE_QOS:
                    live_data_sources.append(statistics_configs.QOS_SOURCE)
                elif source_type == accounts_models.DataSource.DATA_SOURCE_TYPE_DAILY_CHECK_APP:
                    live_data_sources.append(statistics_configs.DAILY_CHECK_APP_MLAB_SOURCE)

            country_ids = data_layer_instance.applicable_countries
            parameter_col = data_sources.first().data_source_column
            parameter_col_function = data_sources.first().data_source_column_function
            column_function_sql = self.get_column_function_sql(parameter_col_function)

            parameter_column_name = str(parameter_col['name'])
            parameter_column_unit = str(parameter_col.get('unit', '')).lower()
            base_benchmark = str(parameter_col.get('base_benchmark', 1))
            display_unit = parameter_col.get('display_unit', '')

            self.update_kwargs(country_ids, data_layer_instance)
            benchmark_value, benchmark_unit = self.get_benchmark_value(data_layer_instance)
            global_benchmark = data_layer_instance.global_benchmark.get('value')

            legend_configs = self.get_legend_configs(data_layer_instance)

            unit_agg_str = '{val}'

            if (
                self.kwargs['convert_unit'] and
                not core_utilities.is_blank_string(parameter_column_unit) and
                self.kwargs['convert_unit'].lower() != parameter_column_unit
            ):
                convert_unit = self.kwargs['convert_unit'].lower()

                if convert_unit == 'mbps' and parameter_column_unit == 'bps':
                    unit_agg_str = '{val} / (1000 * 1000)'
                elif convert_unit == 'mbps' and parameter_column_unit == 'kbps':
                    unit_agg_str = '{val} / 1000'
                elif convert_unit == 'kbps' and parameter_column_unit == 'bps':
                    unit_agg_str = '{val} / 1000'
                elif convert_unit == 'kbps' and parameter_column_unit == 'mbps':
                    unit_agg_str = '{val} * 1000'
                elif convert_unit == 'bps' and parameter_column_unit == 'kbps':
                    unit_agg_str = '{val} * 1000'
                elif convert_unit == 'bps' and parameter_column_unit == 'mbps':
                    unit_agg_str = '{val} * 1000 * 1000'

            self.kwargs['round_unit_value'] = unit_agg_str

            if data_layer_instance.type == accounts_models.DataLayer.LAYER_TYPE_LIVE:

                self.kwargs.update({
                    'col_name': parameter_column_name,
                    'benchmark_value': benchmark_value,
                    'global_benchmark': global_benchmark,
                    'national_benchmark': benchmark_value,
                    'base_benchmark': base_benchmark,
                    'live_source_types': ','.join(["'" + str(source) + "'" for source in set(live_data_sources)]),
                    'parameter_col': parameter_col,
                    'parameter_col_function_sql': column_function_sql,
                    'is_reverse': data_layer_instance.is_reverse,
                    'legend_configs': legend_configs,
                })

                if len(self.kwargs.get('school_ids', [])) > 0:
                    info_panel_school_list = db_utilities.sql_to_response(self.get_school_view_info_query(),
                                                                          label=self.__class__.__name__,
                                                                          db_var=settings.READ_ONLY_DB_KEY)
                    statistics = db_utilities.sql_to_response(self.get_school_view_statistics_info_query(),
                                                              label=self.__class__.__name__,
                                                              db_var=settings.READ_ONLY_DB_KEY)
                    graph_data, positive_speeds = self.generate_graph_data()

                    if len(info_panel_school_list) > 0:
                        for info_panel_school in info_panel_school_list:
                            info_panel_school['geopoint'] = json.loads(info_panel_school['geopoint'])
                            info_panel_school['statistics'] = list(filter(
                                lambda s: s['school_id'] == info_panel_school['id'], statistics))[-1]

                            # live_avg = (round(sum(positive_speeds[str(info_panel_school['id'])]) / len(
                            #     positive_speeds[str(info_panel_school['id'])]), 2) if len(
                            #     positive_speeds[str(info_panel_school['id'])]) > 0 else 0)

                            info_panel_school['live_avg'] = self.get_live_avg(
                                parameter_col_function.get('name', 'avg'),
                                positive_speeds[str(info_panel_school['id'])]
                            )
                            info_panel_school['graph_data'] = graph_data[str(info_panel_school['id'])]

                            benchmark_value_from_sql = info_panel_school.get('benchmark_sql_value', None)
                            if benchmark_value_from_sql:
                                rounded_benchmark_value_int = round(
                                    eval(unit_agg_str.format(
                                        val=core_utilities.convert_to_int(benchmark_value_from_sql))), 2)
                                benchmark_value = str(benchmark_value_from_sql)
                            else:
                                rounded_benchmark_value_int = round(
                                    eval(unit_agg_str.format(val=core_utilities.convert_to_int(benchmark_value))), 2)

                            info_panel_school['benchmark_metadata'] = {
                                'benchmark_value': benchmark_value,
                                'rounded_benchmark_value': rounded_benchmark_value_int,
                                'benchmark_unit': benchmark_unit,
                                'base_benchmark': base_benchmark,
                                'parameter_column_unit': parameter_column_unit,
                                'round_unit_value': unit_agg_str,
                                'convert_unit': self.kwargs.get('convert_unit'),
                                'display_unit': display_unit,
                            }

                    response = info_panel_school_list
                else:
                    is_data_synced_qs = School.objects.filter(realtime_registration_status__rt_registered=True)

                    if len(self.kwargs['school_filters']) > 0:
                        is_data_synced_qs = is_data_synced_qs.extra(where=[self.kwargs['school_filters']])

                    if len(self.kwargs['school_static_filters']) > 0:
                        is_data_synced_qs = is_data_synced_qs.select_related('last_weekly_status')
                        is_data_synced_qs = is_data_synced_qs.extra(where=[self.kwargs['school_static_filters']])

                    if len(self.kwargs['school_master_filters']) > 0:
                        is_data_synced_qs = is_data_synced_qs.select_related('last_master_status')
                        is_data_synced_qs = is_data_synced_qs.extra(where=[self.kwargs['school_master_filters']])

                    if len(self.kwargs.get('admin1_ids', [])) > 0:
                        is_data_synced_qs = is_data_synced_qs.filter(admin1_id__in=self.kwargs['admin1_ids'])
                    elif len(self.kwargs.get('country_ids', [])) > 0:
                        is_data_synced_qs = is_data_synced_qs.filter(country_id__in=self.kwargs['country_ids'])

                    query_response = db_utilities.sql_to_response(self.get_info_query(),
                                                                  label=self.__class__.__name__,
                                                                  db_var=settings.READ_ONLY_DB_KEY)[-1]

                    graph_data, positive_speeds = self.generate_graph_data()
                    live_avg = self.get_live_avg(
                        parameter_col_function.get('name', 'avg'),
                        positive_speeds
                    )

                    live_avg_connectivity = 'unknown'

                    benchmark_value_from_sql = query_response.get('benchmark_sql_value', None)
                    if benchmark_value_from_sql:
                        rounded_benchmark_value_int = round(
                                eval(unit_agg_str.format(val=core_utilities.convert_to_int(benchmark_value_from_sql))), 2)
                        benchmark_value = str(benchmark_value_from_sql)
                    else:
                        rounded_benchmark_value_int = round(
                            eval(unit_agg_str.format(val=core_utilities.convert_to_int(benchmark_value))), 2)

                    rounded_base_benchmark_int = round(
                        eval(unit_agg_str.format(val=core_utilities.convert_to_int(base_benchmark))), 2)

                    if data_layer_instance.is_reverse:
                        if live_avg < rounded_benchmark_value_int:
                            live_avg_connectivity = 'good'
                        elif rounded_benchmark_value_int <= live_avg <= rounded_base_benchmark_int:
                            live_avg_connectivity = 'moderate'
                        elif live_avg > rounded_base_benchmark_int:
                            live_avg_connectivity = 'bad'
                    else:
                        if live_avg > rounded_benchmark_value_int:
                            live_avg_connectivity = 'good'
                        elif rounded_base_benchmark_int <= live_avg <= rounded_benchmark_value_int:
                            live_avg_connectivity = 'moderate'
                        elif live_avg < rounded_base_benchmark_int:
                            live_avg_connectivity = 'bad'

                    response = {
                        'no_of_schools_measure': query_response['no_of_schools_measure'],
                        'school_with_realtime_data': query_response['school_with_realtime_data'],
                        'real_time_connected_schools': {
                            'good': query_response['good'],
                            'moderate': query_response['moderate'],
                            'no_internet': query_response['bad'],
                            'unknown': query_response['unknown'],
                        },
                        'is_data_synced': len(is_data_synced_qs[:1]) > 0,
                        'live_avg': live_avg,
                        'live_avg_connectivity': live_avg_connectivity,
                        'graph_data': graph_data,
                        'benchmark_metadata': {
                            'benchmark_value': benchmark_value,
                            'rounded_benchmark_value': rounded_benchmark_value_int,
                            'benchmark_unit': benchmark_unit,
                            'base_benchmark': base_benchmark,
                            'parameter_column_unit': parameter_column_unit,
                            'round_unit_value': unit_agg_str,
                            'convert_unit': self.kwargs.get('convert_unit'),
                            'display_unit': display_unit,
                        },
                    }
            else:
                self.kwargs.update({
                    'col_name': parameter_column_name,
                    'legend_configs': legend_configs,
                    'parameter_col': parameter_col,
                })

                if len(self.kwargs.get('school_ids', [])) > 0:
                    info_panel_school_list = db_utilities.sql_to_response(self.get_static_school_view_info_query(),
                                                                          label=self.__class__.__name__,
                                                                          db_var=settings.READ_ONLY_DB_KEY)
                    statistics = db_utilities.sql_to_response(self.get_school_view_statistics_info_query(),
                                                              label=self.__class__.__name__,
                                                              db_var=settings.READ_ONLY_DB_KEY)

                    if len(info_panel_school_list) > 0:
                        for info_panel_school in info_panel_school_list:
                            info_panel_school['geopoint'] = json.loads(info_panel_school['geopoint'])
                            info_panel_school['statistics'] = list(filter(
                                lambda s: s['school_id'] == info_panel_school['id'], statistics))[-1]

                    response = info_panel_school_list
                else:
                    query_labels = []
                    query_response = db_utilities.sql_to_response(self.get_static_info_query(query_labels),
                                                                  label=self.__class__.__name__,
                                                                  db_var=settings.READ_ONLY_DB_KEY)[-1]
                    response = {
                        'total_schools': query_response['total_schools'],
                        'connected_schools': {label: query_response[label] for label in query_labels},
                        'legend_configs': legend_configs,
                        'benchmark_metadata': {
                            'parameter_column_unit': parameter_column_unit,
                            'display_unit': display_unit,
                        },
                    }

            cache_manager.set(cache_key, response, request_path=request_path,
                              soft_timeout=settings.CACHE_CONTROL_MAX_AGE)

        return Response(data=response)


@method_decorator([
    custom_cache_control(
        public=True,
        max_age=settings.CACHE_CONTROL_MAX_AGE_FOR_FE,
        cache_status_codes=[rest_status.HTTP_200_OK,],
    )
], name='dispatch')
class DataLayerMapViewSet(BaseDataLayerAPIViewSet, account_utilities.BaseTileGenerator):
    CACHE_KEY = 'cache'
    CACHE_KEY_PREFIX = 'DATA_LAYER_MAP'

    def get_cache_key(self):
        pk = self.kwargs.get('pk')
        params = dict(self.request.query_params)
        params.pop(self.CACHE_KEY, None)
        return '{0}_{1}_{2}'.format(
            self.CACHE_KEY_PREFIX,
            pk,
            '_'.join(map(lambda x: '{0}_{1}'.format(x[0], x[1]), sorted(params.items()))),
        )

    def get_live_map_query(self, env, request):
        query = """
        WITH bounds AS (
                SELECT {env} AS geom,
                {env}::box2d AS b2d
            ),
            mvtgeom AS (
                SELECT DISTINCT ST_AsMVTGeom(ST_Transform("schools_school".geopoint, 3857), bounds.b2d) AS geom,
                    {random_select_list}
                    "schools_school".id,
                    True AS is_rt_connected,
                    sds.{col_name} AS field_avg,
                    {case_conditions}
                    'connected' AS connectivity_status
                FROM schools_school
                INNER JOIN bounds ON ST_Intersects("schools_school".geopoint, ST_Transform(bounds.geom, 4326))
                INNER JOIN (
                    SELECT "schools_school"."id" AS school_id,
                        "schools_school"."last_master_status_id",
                        {col_function} AS "{col_name}"
                    FROM "schools_school"
                    INNER JOIN connection_statistics_schoolrealtimeregistration rt_status ON
                        rt_status."school_id" = "schools_school".id
                    {school_weekly_join}
                    {school_master_join}
                    LEFT OUTER JOIN "connection_statistics_schooldailystatus" t ON (
                        "schools_school"."id" = t."school_id"
                        AND t."deleted" IS NULL
                        AND (t."date" BETWEEN '{start_date}' AND '{end_date}')
                        AND t."live_data_source" IN ({live_source_types})
                    )
                    WHERE (
                        "schools_school"."deleted" IS NULL
                        AND rt_status."deleted" IS NULL
                        {country_condition}
                        {admin1_condition}
                        {school_condition}
                        {school_weekly_condition}
                        {school_master_condition}
                        AND rt_status."rt_registered" = True
                        AND rt_status."rt_registration_date"::date <= '{end_date}'
                    )
                    GROUP BY "schools_school"."id"
                ) AS sds ON sds.school_id = "schools_school".id
                {school_master_outer_join}
                WHERE "schools_school"."deleted" IS NULL
                    {random_order}
                    {limit_condition}
            )
            SELECT ST_AsMVT(DISTINCT mvtgeom.*) FROM mvtgeom;
        """

        kwargs = copy.deepcopy(self.kwargs)

        kwargs['country_condition'] = ''
        kwargs['admin1_condition'] = ''
        kwargs['school_condition'] = ''

        # kwargs['country_outer_condition'] = ''
        # kwargs['admin1_outer_condition'] = ''
        # kwargs['school_outer_condition'] = ''

        kwargs['school_weekly_join'] = ''
        kwargs['school_weekly_condition'] = ''

        kwargs['school_master_join'] = ''
        kwargs['school_master_condition'] = ''
        kwargs['school_master_outer_join'] = ''

        kwargs['env'] = self.envelope_to_bounds_sql(env)

        kwargs['limit_condition'] = ''
        kwargs['random_order'] = ''
        kwargs['random_select_list'] = ''

        add_random_condition = True

        legend_configs = kwargs['legend_configs']
        if len(legend_configs) > 0 and 'SQL:' in str(legend_configs):
            label_cases = []
            for title, values_and_label in legend_configs.items():
                values = list(filter(lambda val: val if not core_utilities.is_blank_string(val) else None,
                                     values_and_label.get('values', [])))

                if len(values) > 0:
                    is_sql_value = 'SQL:' in values[0]
                    if is_sql_value:
                        sql_statement = str(','.join(values)).replace('SQL:', '').format(**kwargs)
                        label_cases.append("""WHEN {sql} THEN '{label}'""".format(sql=sql_statement, label=title))
                else:
                    label_cases.append("ELSE '{label}'".format(label=title))

            kwargs['case_conditions'] = 'CASE ' + ' '.join(label_cases) + 'END AS field_status,'

            kwargs['school_master_outer_join'] = """
            INNER JOIN "schools_schoolmasterstatus" sms ON sds."last_master_status_id" = sms."id"
            """
        else:
            kwargs['case_conditions'] = """
                CASE WHEN sds.{col_name} >  {benchmark_value} THEN 'good'
                    WHEN sds.{col_name} < {benchmark_value} AND sds.{col_name} >= {base_benchmark} THEN 'moderate'
                    WHEN sds.{col_name} < {base_benchmark}  THEN 'bad'
                    ELSE 'unknown'
                END AS field_status,
            """.format(**kwargs)

            if kwargs['is_reverse'] is True:
                kwargs['case_conditions'] = """
                CASE WHEN sds.{col_name} < {benchmark_value}  THEN 'good'
                    WHEN sds.{col_name} >= {benchmark_value} AND sds.{col_name} <= {base_benchmark} THEN 'moderate'
                    WHEN sds.{col_name} > {base_benchmark} THEN 'bad'
                    ELSE 'unknown'
                END AS field_status,
                """.format(**kwargs)

        if len(kwargs.get('school_ids', [])) > 0:
            add_random_condition = False
            kwargs['school_condition'] = 'AND "schools_school"."id" IN ({0})'.format(
                ','.join([str(school_id) for school_id in kwargs['school_ids']])
            )

            # kwargs['school_outer_condition'] = 'AND "schools_school"."id" IN ({0})'.format(
            #     ','.join([str(school_id) for school_id in kwargs['school_ids']])
            # )
        elif len(kwargs.get('admin1_ids', [])) > 0:
            if settings.ADMIN_MAP_API_SAMPLING_LIMIT is not None:
                kwargs['MAP_API_SAMPLING_LIMIT'] = settings.ADMIN_MAP_API_SAMPLING_LIMIT
                add_random_condition = True
            else:
                add_random_condition = False

            kwargs['admin1_condition'] = 'AND "schools_school"."admin1_id" IN ({0})'.format(
                ','.join([str(admin1_id) for admin1_id in kwargs['admin1_ids']])
            )
            # kwargs['admin1_outer_condition'] = 'AND "schools_school"."admin1_id" IN ({0})'.format(
            #     ','.join([str(admin1_id) for admin1_id in kwargs['admin1_ids']])
            # )
        elif len(kwargs.get('country_ids', [])) > 0:
            if settings.COUNTRY_MAP_API_SAMPLING_LIMIT:
                kwargs['MAP_API_SAMPLING_LIMIT'] = settings.COUNTRY_MAP_API_SAMPLING_LIMIT
                add_random_condition = True
            else:
                add_random_condition = False

            kwargs['country_condition'] = 'AND "schools_school"."country_id" IN ({0})'.format(
                ','.join([str(country_id) for country_id in kwargs['country_ids']])
            )
            # kwargs['country_outer_condition'] = 'AND "schools_school"."country_id" IN ({0})'.format(
            #     ','.join([str(country_id) for country_id in kwargs['country_ids']])
            # )

        if len(kwargs['school_filters']) > 0:
            kwargs['school_condition'] += ' AND ' + kwargs['school_filters']
            # kwargs['school_outer_condition'] += ' AND ' + kwargs['school_filters']

        if len(kwargs['school_static_filters']) > 0:
            kwargs['school_weekly_join'] = """
            INNER JOIN "connection_statistics_schoolweeklystatus"
                ON "schools_school"."last_weekly_status_id" = "connection_statistics_schoolweeklystatus"."id"
            """
            kwargs['school_weekly_condition'] = ' AND ' + kwargs['school_static_filters']

        if len(kwargs['school_master_filters']) > 0:
            kwargs['school_master_join'] = """
            INNER JOIN "schools_schoolmasterstatus"
                ON "schools_school"."last_master_status_id" = "schools_schoolmasterstatus"."id"
            """
            kwargs['school_master_condition'] = ' AND ' + kwargs['school_master_filters']

        if add_random_condition:
            if 'limit' in request.query_params:
                limit = request.query_params['limit']
                kwargs['random_order'] = 'ORDER BY random()' if int(request.query_params.get('z', '0')) == 2 else ''
            elif kwargs.get('MAP_API_SAMPLING_LIMIT'):
                limit = kwargs['MAP_API_SAMPLING_LIMIT']
                kwargs['random_order'] = 'ORDER BY random()'
            else:
                limit = '50000'
                kwargs['random_order'] = 'ORDER BY random()' if int(request.query_params.get('z', '0')) == 2 else ''

            kwargs['limit_condition'] = 'LIMIT ' + str(limit)
            kwargs['random_select_list'] = 'random(),'

        kwargs['col_function'] = kwargs['parameter_col_function_sql'].format(**kwargs)

        return query.format(**kwargs)

    def envelope_to_sql(self, env, request):
        if self.kwargs['layer_type'] == accounts_models.DataLayer.LAYER_TYPE_LIVE:
            return self.get_live_map_query(env, request)
        return self.get_static_map_query(env, request)

    def get_static_map_query(self, env, request):
        query = """
        WITH
        bounds AS (
            SELECT {env} AS geom,
                   {env}::box2d AS b2d
        ),
        mvtgeom AS (
            SELECT DISTINCT ST_AsMVTGeom(ST_Transform(schools_school.geopoint, 3857), bounds.b2d) AS geom,
                {random_select_list}
                schools_school.id,
                {table_name}."{col_name}" AS field_value,
                'connected' AS connectivity_status,
                {label_case_statements}
            FROM schools_school
            INNER JOIN bounds ON ST_Intersects(schools_school.geopoint, ST_Transform(bounds.geom, 4326))
            INNER JOIN connection_statistics_schoolweeklystatus sws
                ON "schools_school"."last_weekly_status_id" = sws."id"
            INNER JOIN schools_schoolmasterstatus sms
                ON schools_school.last_master_status_id = sms.id
            {school_weekly_join}
            {school_master_join}
            WHERE schools_school."deleted" IS NULL
            {country_condition}
            {admin1_condition}
            {school_condition}
            {school_weekly_condition}
            {school_master_condition}
            {random_order}
            {limit_condition}
        )
        SELECT ST_AsMVT(DISTINCT mvtgeom.*) FROM mvtgeom;
        """

        kwargs = copy.deepcopy(self.kwargs)

        kwargs['country_condition'] = ''
        kwargs['admin1_condition'] = ''
        kwargs['school_condition'] = ''

        kwargs['school_weekly_join'] = ''
        kwargs['school_weekly_condition'] = ''

        kwargs['school_master_join'] = ''
        kwargs['school_master_condition'] = ''

        kwargs['env'] = self.envelope_to_bounds_sql(env)

        kwargs['limit_condition'] = ''
        kwargs['random_order'] = ''
        kwargs['random_select_list'] = ''

        add_random_condition = True

        if len(kwargs.get('school_ids', [])) > 0:
            add_random_condition = False
            kwargs['school_condition'] = 'AND schools_school."id" IN ({0})'.format(
                ','.join([str(school_id) for school_id in kwargs['school_ids']])
            )
        elif len(kwargs.get('admin1_ids', [])) > 0:
            if settings.ADMIN_MAP_API_SAMPLING_LIMIT:
                kwargs['MAP_API_SAMPLING_LIMIT'] = settings.ADMIN_MAP_API_SAMPLING_LIMIT
                add_random_condition = True
            else:
                add_random_condition = False

            kwargs['admin1_condition'] = 'AND schools_school."admin1_id" IN ({0})'.format(
                ','.join([str(admin1_id) for admin1_id in kwargs['admin1_ids']])
            )
        elif len(kwargs.get('country_ids', [])) > 0:
            if settings.COUNTRY_MAP_API_SAMPLING_LIMIT:
                kwargs['MAP_API_SAMPLING_LIMIT'] = settings.COUNTRY_MAP_API_SAMPLING_LIMIT
                add_random_condition = True
            else:
                add_random_condition = False

            kwargs['country_condition'] = 'AND schools_school."country_id" IN ({0})'.format(
                ','.join([str(country_id) for country_id in kwargs['country_ids']])
            )

        if len(kwargs['school_filters']) > 0:
            kwargs['school_condition'] += ' AND ' + kwargs['school_filters']

        if len(kwargs['school_static_filters']) > 0:
            kwargs['school_weekly_join'] = """
            INNER JOIN "connection_statistics_schoolweeklystatus"
                ON sws."id" = "connection_statistics_schoolweeklystatus"."id"
            """
            kwargs['school_weekly_condition'] = ' AND ' + kwargs['school_static_filters']

        if len(kwargs['school_master_filters']) > 0:
            kwargs['school_master_join'] = """
            INNER JOIN "schools_schoolmasterstatus"
                ON schools_school."last_master_status_id" = "schools_schoolmasterstatus"."id"
            """
            kwargs['school_master_condition'] = ' AND ' + kwargs['school_master_filters']

        legend_configs = kwargs['legend_configs']
        label_cases = []
        values_l = []
        parameter_col_type = kwargs['parameter_col'].get('type', 'str').lower()
        kwargs['table_name'] = kwargs['parameter_col'].get('table_name', 'sws')

        for title, values_and_label in legend_configs.items():
            values = list(filter(lambda val: val if not core_utilities.is_blank_string(val) else None,
                                 values_and_label.get('values', [])))

            if len(values) > 0:
                is_sql_value = 'SQL:' in values[0]
                if is_sql_value:
                    sql_statement = str(','.join(values)).replace('SQL:', '').format(
                        table_name=kwargs['table_name'],
                        col_name=kwargs['col_name'],
                    )
                    label_cases.append("""WHEN {sql} THEN '{label}'""".format(sql=sql_statement, label=title))
                else:
                    values_l.extend(values)
                    if parameter_col_type == 'str':
                        label_cases.append(
                            """WHEN LOWER({table_name}."{col_name}") IN ({value}) THEN '{label}'""".format(
                                table_name=kwargs['table_name'],
                                col_name=kwargs['col_name'],
                                label=title,
                                value=','.join(["'" + str(v).lower() + "'" for v in values])
                            ))
                    elif parameter_col_type == 'int':
                        label_cases.append(
                            """WHEN {table_name}."{col_name}" IN ({value}) THEN '{label}'""".format(
                                table_name=kwargs['table_name'],
                                col_name=kwargs['col_name'],
                                label=title,
                                value=','.join([str(v) for v in values])
                            ))
            else:
                label_cases.append("ELSE '{label}'".format(label=title))

        kwargs['label_case_statements'] = 'CASE ' + ' '.join(label_cases) + 'END AS field_status'

        if add_random_condition:
            if 'limit' in request.query_params:
                limit = request.query_params['limit']
                kwargs['random_order'] = 'ORDER BY random()' if int(request.query_params.get('z', '0')) == 2 else ''
            elif kwargs.get('MAP_API_SAMPLING_LIMIT'):
                limit = kwargs['MAP_API_SAMPLING_LIMIT']
                kwargs['random_order'] = 'ORDER BY random()'
            else:
                limit = '50000'
                kwargs['random_order'] = 'ORDER BY random()' if int(request.query_params.get('z', '0')) == 2 else ''

            kwargs['limit_condition'] = 'LIMIT ' + str(limit)
            kwargs['random_select_list'] = 'random(),'

        return query.format(**kwargs)

    def cache_enabled(self, data_layer_instance):
        # Cache static layer Map data
        if data_layer_instance.type == accounts_models.DataLayer.LAYER_TYPE_STATIC:
            return True

        # Check if list of country ids provided and passed country id present in it
        if len(settings.LIVE_LAYER_CACHE_FOR_COUNTRY_IDS) > 0:
            if (
                'country_ids' in self.kwargs and
                len(list(set(self.kwargs['country_ids']) & set(settings.LIVE_LAYER_CACHE_FOR_COUNTRY_IDS))) == 0
            ):
                return False

        date = core_utilities.get_current_datetime_object().date() - timedelta(weeks=settings.LIVE_LAYER_CACHE_FOR_WEEKS)
        if self.kwargs['start_date'] >= date:
            return True

        return False

    def get(self, request, *args, **kwargs):
        use_cached_data = self.request.query_params.get(self.CACHE_KEY, 'on').lower() in ['on', 'true']
        request_path = remove_query_param(request.get_full_path(), 'cache')
        cache_key = self.get_cache_key()

        response = None
        if use_cached_data:
            response = cache_manager.get(cache_key)

        if not response:
            data_layer_instance = get_object_or_404(
                accounts_models.DataLayer.objects.all(),
                pk=self.kwargs.get('pk'),
                status=accounts_models.DataLayer.LAYER_STATUS_PUBLISHED,
            )

            data_sources = data_layer_instance.data_sources.all()

            live_data_sources = ['UNKNOWN']

            for d in data_sources:
                source_type = d.data_source.data_source_type
                if source_type == accounts_models.DataSource.DATA_SOURCE_TYPE_QOS:
                    live_data_sources.append(statistics_configs.QOS_SOURCE)
                elif source_type == accounts_models.DataSource.DATA_SOURCE_TYPE_DAILY_CHECK_APP:
                    live_data_sources.append(statistics_configs.DAILY_CHECK_APP_MLAB_SOURCE)

            country_ids = data_layer_instance.applicable_countries
            parameter_col = data_sources.first().data_source_column
            column_function_sql = self.get_column_function_sql(data_sources.first().data_source_column_function)

            parameter_column_name = str(parameter_col['name'])
            base_benchmark = str(parameter_col.get('base_benchmark', 1))

            self.update_kwargs(country_ids, data_layer_instance)
            benchmark_value, _ = self.get_benchmark_value(data_layer_instance)
            global_benchmark = data_layer_instance.global_benchmark.get('value')

            legend_configs = self.get_legend_configs(data_layer_instance)

            if data_layer_instance.type == accounts_models.DataLayer.LAYER_TYPE_LIVE:
                self.kwargs.update({
                    'col_name': parameter_column_name,
                    'benchmark_value': benchmark_value,
                    'global_benchmark': global_benchmark,
                    'national_benchmark': benchmark_value,
                    'base_benchmark': base_benchmark,
                    'live_source_types': ','.join(["'" + str(source) + "'" for source in set(live_data_sources)]),
                    'parameter_col': parameter_col,
                    'parameter_col_function_sql': column_function_sql,
                    'layer_type': accounts_models.DataLayer.LAYER_TYPE_LIVE,
                    'legend_configs': legend_configs,
                })
            else:
                self.kwargs.update({
                    'col_name': parameter_column_name,
                    'legend_configs': legend_configs,
                    'parameter_col': parameter_col,
                    'layer_type': accounts_models.DataLayer.LAYER_TYPE_STATIC,
                })

            try:
                response = self.generate_tile(request)
                if self.cache_enabled(data_layer_instance) and response.status_code == rest_status.HTTP_200_OK:
                    cache_manager.set(cache_key, response, request_path=request_path,
                                      soft_timeout=settings.CACHE_CONTROL_MAX_AGE)
            except Exception as ex:
                logger.error('Exception occurred for school connectivity tiles endpoint: {}'.format(ex))
                response = Response({'error': 'An error occurred while processing the request'}, status=500)

        return response


class LogActionViewSet(BaseModelViewSet):
    """
    LogActionViewSet
        This class is used to list all logs recorded.
        Inherits: BaseModelViewSet
    """
    model = LogEntry
    serializer_class = serializers.LogActionSerializer

    permission_classes = (
        core_permissions.IsUserAuthenticated,
        core_permissions.CanViewRecentAction,
    )

    filter_backends = (
        DjangoFilterBackend,
    )

    ordering_field_names = ['-action_time']
    apply_query_pagination = True

    filterset_fields = {
        'user_id': ['exact', 'in'],
    }

    paginator = None

    def apply_queryset_filters(self, queryset):
        """ If user not superuser then return only own Keys. For superuser return all API Keys"""
        request_user = self.request.user
        if not core_utilities.is_superuser(request_user):
            queryset = queryset.filter(user=request_user)
        return super().apply_queryset_filters(queryset)


@method_decorator([cache_control(public=True, max_age=settings.CACHE_CONTROL_MAX_AGE_FOR_FE)], name='dispatch')
class TimePlayerViewSet(BaseDataLayerAPIViewSet, account_utilities.BaseTileGenerator):
    permission_classes = (permissions.AllowAny,)

    def get_live_map_query(self, env, request):
        query = """
        WITH bounds AS (
                SELECT {env} AS geom,
                {env}::box2d AS b2d
            ),
            mvtgeom AS (
                SELECT DISTINCT ST_AsMVTGeom(ST_Transform(sds.geopoint, 3857), bounds.b2d) AS geom,
                   sds.school_id,
                   sds.year,
                   CASE
                       WHEN rt_status.rt_registered = True
                            AND EXTRACT(YEAR FROM CAST(rt_status.rt_registration_date AS DATE)) <= sds.year THEN True
                       ELSE False
                   END AS is_rt_connected,
                   {case_conditions}
                FROM bounds
                INNER JOIN (
                    SELECT schools_school.id AS school_id,
                        schools_school.geopoint,
                        EXTRACT(YEAR FROM CAST(t.date AS DATE)) AS year,
                        schools_school."last_master_status_id",
                        {col_function} AS "{col_name}"
                    FROM "schools_school"
                    INNER JOIN "connection_statistics_schooldailystatus" t ON schools_school."id" = t."school_id"
                    WHERE schools_school."deleted" IS NULL
                        AND t."deleted" IS NULL
                        AND schools_school."country_id" = {country_id}
                        AND EXTRACT(YEAR FROM CAST(t.date AS DATE)) >= {start_year}
                        AND t."live_data_source" IN ({live_source_types})
                    GROUP BY schools_school."id", EXTRACT(YEAR FROM CAST(t.date AS DATE))
                ) AS sds ON ST_Intersects(sds.geopoint, ST_Transform(bounds.geom, 4326))
            INNER JOIN "schools_schoolmasterstatus" sms ON sds."last_master_status_id" = sms."id"
            LEFT JOIN connection_statistics_schoolrealtimeregistration rt_status ON rt_status.school_id = sds.school_id
            WHERE rt_status."deleted" IS NULL
        )
        SELECT ST_AsMVT(DISTINCT mvtgeom.*) FROM mvtgeom;
        """

        kwargs = copy.deepcopy(self.kwargs)

        kwargs['env'] = self.envelope_to_bounds_sql(env)

        legend_configs = kwargs['legend_configs']
        if len(legend_configs) > 0 and 'SQL:' in str(legend_configs):
            label_cases = []
            for title, values_and_label in legend_configs.items():
                values = list(filter(lambda val: val if not core_utilities.is_blank_string(val) else None,
                                     values_and_label.get('values', [])))

                if len(values) > 0:
                    is_sql_value = 'SQL:' in values[0]
                    if is_sql_value:
                        sql_statement = str(','.join(values)).replace('SQL:', '').format(**kwargs)
                        label_cases.append("""WHEN {sql} THEN '{label}'""".format(sql=sql_statement, label=title))
                else:
                    label_cases.append("ELSE '{label}'".format(label=title))

            kwargs['case_conditions'] = 'CASE ' + ' '.join(label_cases) + 'END AS field_status'
        else:
            kwargs['case_conditions'] = """
                        CASE WHEN sds.{col_name} >  {benchmark_value} THEN 'good'
                            WHEN sds.{col_name} < {benchmark_value} AND sds.{col_name} >= {base_benchmark} THEN 'moderate'
                            WHEN sds.{col_name} < {base_benchmark}  THEN 'bad'
                            ELSE 'unknown'
                        END AS field_status
                    """.format(**kwargs)

            if kwargs['is_reverse'] is True:
                kwargs['case_conditions'] = """
                        CASE WHEN sds.{col_name} < {benchmark_value}  THEN 'good'
                            WHEN sds.{col_name} >= {benchmark_value} AND sds.{col_name} <= {base_benchmark} THEN 'moderate'
                            WHEN sds.{col_name} > {base_benchmark} THEN 'bad'
                            ELSE 'unknown'
                        END AS field_status
                        """.format(**kwargs)

        kwargs['col_function'] = kwargs['parameter_col_function_sql'].format(**kwargs)

        return query.format(**kwargs)

    def envelope_to_sql(self, env, request):
        return self.get_live_map_query(env, request)

    def get(self, request, *args, **kwargs):
        layer_id = request.query_params.get('layer_id')
        country_id = request.query_params.get('country_id')

        data_layer_instance = get_object_or_404(
            accounts_models.DataLayer.objects.all(),
            pk=layer_id,
            status=accounts_models.DataLayer.LAYER_STATUS_PUBLISHED,
        )

        data_sources = data_layer_instance.data_sources.all()

        live_data_sources = ['UNKNOWN']

        for d in data_sources:
            source_type = d.data_source.data_source_type
            if source_type == accounts_models.DataSource.DATA_SOURCE_TYPE_QOS:
                live_data_sources.append(statistics_configs.QOS_SOURCE)
            elif source_type == accounts_models.DataSource.DATA_SOURCE_TYPE_DAILY_CHECK_APP:
                live_data_sources.append(statistics_configs.DAILY_CHECK_APP_MLAB_SOURCE)

        parameter_col = data_sources.first().data_source_column
        column_function_sql = self.get_column_function_sql(data_sources.first().data_source_column_function)

        parameter_column_name = str(parameter_col['name'])
        base_benchmark = str(parameter_col.get('base_benchmark', 1))

        self.kwargs['benchmark'] = 'national' if request.query_params.get('benchmark', 'global') == 'national' else 'global'
        self.kwargs['country_id'] = country_id
        self.kwargs['col_name'] = parameter_column_name

        benchmark_value, _ = self.get_benchmark_value(data_layer_instance)
        legend_configs = self.get_legend_configs(data_layer_instance)

        if data_layer_instance.type == accounts_models.DataLayer.LAYER_TYPE_LIVE:
            self.kwargs.update({
                'benchmark_value': benchmark_value,
                'base_benchmark': base_benchmark,
                'live_source_types': ','.join(["'" + str(source) + "'" for source in set(live_data_sources)]),
                'parameter_col': parameter_col,
                'parameter_col_function_sql': column_function_sql,
                'layer_type': accounts_models.DataLayer.LAYER_TYPE_LIVE,
                'start_year': request.query_params.get('start_year', date_utilities.get_current_year() - 4),
                'is_reverse': data_layer_instance.is_reverse,
                'legend_configs': legend_configs,
            })

        try:
            return self.generate_tile(request)
        except Exception as ex:
            logger.error('Exception occurred for school connectivity tiles endpoint: {0}'.format(ex))
            return Response({'error': 'An error occurred while processing the request'}, status=500)


class ColumnConfigurationViewSet(BaseModelViewSet):
    model = accounts_models.ColumnConfiguration
    serializer_class = serializers.ColumnConfigurationListSerializer

    permission_classes = (
        core_permissions.IsUserAuthenticated,
        core_permissions.CanViewColumnConfigurations,
    )

    filter_backends = (
        DjangoFilterBackend,
        NullsAlwaysLastOrderingFilter,
    )

    ordering_field_names = ['label', 'name']
    apply_query_pagination = True

    filterset_fields = {
        'id': ['exact', 'in'],
        'type': ['iexact', 'in', 'exact'],
        'name': ['iexact', 'in', 'exact'],
        'table_name': ['iexact', 'in', 'exact'],
        'is_filter_applicable': ['exact'],
    }


class AdvanceFiltersViewSet(BaseModelViewSet):
    model = accounts_models.AdvanceFilter
    serializer_class = serializers.AdvanceFiltersListSerializer

    action_serializers = {
        'create': serializers.CreateAdvanceFilterSerializer,
        'partial_update': serializers.UpdateAdvanceFilterSerializer,
    }

    permission_classes = (
        core_permissions.IsUserAuthenticated,
        core_permissions.CanViewAdvanceFilters,
        core_permissions.CanAddAdvanceFilter,
        core_permissions.CanUpdateAdvanceFilter,
    )

    filter_backends = (
        DjangoFilterBackend,
        NullsAlwaysLastOrderingFilter,
        SearchFilter,
    )

    ordering_field_names = ['-last_modified_at', 'name']
    apply_query_pagination = True
    search_fields = ('=code', '=status', 'name', 'description', 'type')

    filterset_fields = {
        'id': ['exact', 'in'],
        'status': ['iexact', 'in', 'exact'],
        'published_by_id': ['exact', 'in'],
        'name': ['iexact', 'in', 'exact'],
    }

    permit_list_expands = ['created_by', 'published_by', 'last_modified_by', 'column_configuration']

    def apply_queryset_filters(self, queryset):
        """
        Override if applying more complex filters to queryset.
        :param queryset:
        :return queryset:
        """

        query_params = self.request.query_params.dict()
        query_param_keys = query_params.keys()

        if 'country_id' in query_param_keys:
            queryset = queryset.filter(
                active_countries__country=query_params['country_id'],
                active_countries__deleted__isnull=True,
            )
        elif 'country_id__in' in query_param_keys:
            queryset = queryset.filter(
                active_countries__country_id__in=[c_id.strip() for c_id in query_params['country_id__in'].split(',')],
                active_countries__deleted__isnull=True,
            )

        return super().apply_queryset_filters(queryset)

    def perform_destroy(self, instance):
        """
        Delete the filter from Admin portal listing only if its in Draft or Disabled mode.
        Published filter can not be deleted.
        """
        if instance.status in [accounts_models.AdvanceFilter.FILTER_STATUS_DRAFT,
                               accounts_models.AdvanceFilter.FILTER_STATUS_DISABLED]:
            instance.deleted = core_utilities.get_current_datetime_object()
            instance.last_modified_at = core_utilities.get_current_datetime_object()
            instance.last_modified_by = core_utilities.get_current_user(request=self.request)
            return super().perform_destroy(instance)
        raise accounts_exceptions.InvalidAdvanceFilterDeleteError(
            message_kwargs={'filter': instance.name, 'status': instance.status},
        )


class AdvanceFiltersPublishViewSet(BaseModelViewSet):
    model = accounts_models.AdvanceFilter
    serializer_class = serializers.PublishAdvanceFilterSerializer

    permission_classes = (
        core_permissions.IsUserAuthenticated,
        core_permissions.CanPublishAdvanceFilter,
    )

    def apply_queryset_filters(self, queryset):
        """
        Filter only in Draft or Disabled status can be Published.
        """
        queryset = queryset.filter(
            status__in=[accounts_models.AdvanceFilter.FILTER_STATUS_DRAFT,
                        accounts_models.AdvanceFilter.FILTER_STATUS_DISABLED],
        )
        return super().apply_queryset_filters(queryset)


class PublishedAdvanceFiltersViewSet(CachedListMixin, BaseModelViewSet):
    """
    PublishedAdvanceFiltersViewSet
    Cache Attr:
        Auto Cache: Not required
        Call Cache: Yes
    """
    LIST_CACHE_KEY_PREFIX = 'PUBLISHED_FILTERS_LIST'

    model = accounts_models.AdvanceFilter
    serializer_class = serializers.PublishedAdvanceFiltersListSerializer

    base_auth_permissions = (
        permissions.AllowAny,
    )

    filter_backends = (
        DjangoFilterBackend,
        NullsAlwaysLastOrderingFilter,
    )

    ordering_field_names = ['-last_modified_at', 'name']
    apply_query_pagination = True

    filterset_fields = {
        'id': ['exact', 'in'],
        'published_by_id': ['exact', 'in'],
        'name': ['iexact', 'in', 'exact'],
    }

    permit_list_expands = ['column_configuration', ]

    def get_list_cache_key(self):
        params = dict(self.request.query_params)
        params.pop(self.CACHE_KEY, None)
        return '{0}_{1}_{2}'.format(
            self.LIST_CACHE_KEY_PREFIX,
            '_'.join(map(lambda x: '{0}_{1}'.format(x[0], x[1]), sorted(self.kwargs.items()))),
            '_'.join(map(lambda x: '{0}_{1}'.format(x[0], x[1]), sorted(params.items()))),
        )

    def apply_queryset_filters(self, queryset):
        """
        Override if applying more complex filters to queryset.
        :param queryset:
        :return queryset:
        """

        country_id = self.kwargs.get('country_id')
        status = self.kwargs.get('status', 'PUBLISHED')

        queryset = queryset.filter(
            status=status,
            active_countries__country=country_id,
            active_countries__deleted__isnull=True,
        )

        return super().apply_queryset_filters(queryset)

    def update_serializer_context(self, context):
        context['country_id'] = self.kwargs.get('country_id')
        return context<|MERGE_RESOLUTION|>--- conflicted
+++ resolved
@@ -1226,13 +1226,7 @@
             {case_conditions}
         FROM "schools_school" schools_school
         INNER JOIN public.locations_country c ON c."id" = schools_school."country_id"
-<<<<<<< HEAD
-            AND c."deleted" IS NULL
-            AND schools_school."deleted" IS NULL
         INNER JOIN "schools_schoolmasterstatus" sms ON schools_school."last_master_status_id" = sms."id"
-=======
-        INNER JOIN "connection_statistics_schoolweeklystatus" sws ON schools_school."last_weekly_status_id" = sws."id"
->>>>>>> e3c36729
         LEFT JOIN public.locations_countryadminmetadata AS adm1_metadata
             ON adm1_metadata."id" = schools_school.admin1_id
             AND adm1_metadata."layer_name" = 'adm1'
@@ -1661,12 +1655,7 @@
             END as connectivity_status
         FROM "schools_school"
         INNER JOIN locations_country c ON c.id = schools_school.country_id
-<<<<<<< HEAD
-            AND c."deleted" IS NULL
         INNER JOIN schools_schoolmasterstatus sms ON schools_school.last_master_status_id = sms.id
-=======
-        INNER JOIN connection_statistics_schoolweeklystatus sws ON schools_school.last_weekly_status_id = sws.id
->>>>>>> e3c36729
         LEFT JOIN locations_countryadminmetadata AS adm1_metadata
             ON adm1_metadata."id" = schools_school.admin1_id
             AND adm1_metadata."layer_name" = 'adm1'
