import copy
import json
import logging
from datetime import timedelta

import requests
import uuid
from django.conf import settings
from django.contrib.admin.models import LogEntry
from django.db.models import Case, IntegerField, Value, When
from django.db.models import Q
from django.shortcuts import get_object_or_404
from django.utils.decorators import method_decorator
from django.views.decorators.cache import cache_control
from django_filters.rest_framework import DjangoFilterBackend
from rest_framework import permissions
from rest_framework import status as rest_status
from rest_framework.filters import SearchFilter
from rest_framework.response import Response
from rest_framework.utils.urls import remove_query_param
from rest_framework.views import APIView

from proco.accounts import exceptions as accounts_exceptions
from proco.accounts import models as accounts_models
from proco.accounts import serializers
from proco.accounts import utils as account_utilities
from proco.accounts.config import app_config as account_config
from proco.connection_statistics import models as statistics_models
from proco.connection_statistics.config import app_config as statistics_configs
from proco.connection_statistics.models import SchoolWeeklyStatus
from proco.contact.models import ContactMessage
from proco.core import db_utils as db_utilities
from proco.core import permissions as core_permissions
from proco.core import utils as core_utilities
from proco.core.viewsets import BaseModelViewSet
from proco.custom_auth import models as auth_models
from proco.locations.models import Country
from proco.utils import dates as date_utilities
from proco.utils.cache import cache_manager, custom_cache_control, no_expiry_cache_manager
from proco.utils.filters import NullsAlwaysLastOrderingFilter
from proco.utils.mixins import CachedListMixin
from proco.utils.tasks import update_all_cached_values


logger = logging.getLogger('gigamaps.' + __name__)


class APIsListAPIView(BaseModelViewSet):
    """
    APIsListAPIView
        This class is used to list all Download APIs.
        Inherits: ListAPIView
    """
    model = accounts_models.API
    serializer_class = serializers.APIsListSerializer

    base_auth_permissions = (
        permissions.AllowAny,
    )

    filter_backends = (
        DjangoFilterBackend,
        NullsAlwaysLastOrderingFilter,
    )

    ordering_field_names = ['-category', 'name']

    filterset_fields = {
        'category': ['iexact', 'in', 'exact'],
        'code': ['iexact', 'in', 'exact'],
        'name': ['iexact', 'in', 'exact'],
    }


class APIKeysViewSet(BaseModelViewSet):
    """
    APIKeysViewSet
        This class is used to list all API keys.
        Inherits: BaseModelViewSet
    """
    model = accounts_models.APIKey
    serializer_class = serializers.APIKeysListSerializer

    action_serializers = {
        'create': serializers.CreateAPIKeysSerializer,
        'partial_update': serializers.UpdateAPIKeysSerializer,
    }

    permission_classes = (
        core_permissions.IsUserAuthenticated,
        core_permissions.CanApproveRejectAPIKeyorAPIKeyExtension,
        core_permissions.CanDeleteAPIKey,
    )

    filter_backends = (
        DjangoFilterBackend,
        SearchFilter,
        # NullsAlwaysLastOrderingFilter,
    )

    ordering_fields = ('valid_to', 'status', 'last_modified_at', 'extension_status',)
    apply_query_pagination = True

    filterset_fields = {
        'status': ['iexact', 'in', 'exact'],
        'user_id': ['exact', 'in'],
    }

    search_fields = ['api__name', 'user__first_name', 'user__last_name', 'user__email']

    permit_list_expands = ['user', 'api', 'status_updated_by']

    def apply_queryset_filters(self, queryset):
        """ If user not superuser then return only own Keys. For superuser return all API Keys"""
        request_user = self.request.user
        has_approval_permission = request_user.permissions.get(
            auth_models.RolePermission.CAN_APPROVE_REJECT_API_KEY, False)

        queryset = queryset.filter(api__deleted__isnull=True, has_write_access=False)
        query_params = self.request.query_params.dict()
        query_param_keys = query_params.keys()

        if 'country_id' in query_param_keys:
            queryset = queryset.filter(
                active_countries__country=query_params['country_id'],
                active_countries__deleted__isnull=True,
            )
        elif 'country_id__in' in query_param_keys:
            queryset = queryset.filter(
                active_countries__country_id__in=[c_id.strip() for c_id in query_params['country_id__in'].split(',')],
                active_countries__deleted__isnull=True,
            )

        if not core_utilities.is_superuser(request_user) and not has_approval_permission:
            queryset = queryset.filter(user=request_user)

            queryset = queryset.annotate(
                custom_order=Case(
                    When(status='APPROVED', then=Value(1)),
                    When(status='APPROVED', extension_status='APPROVED', then=Value(2)),
                    When(status='APPROVED', extension_status='INITIATED', then=Value(3)),
                    When(status='INITIATED', then=Value(4)),
                    output_field=IntegerField(),
                )
            ).order_by('custom_order', '-valid_to', '-id')
        else:
            queryset = queryset.annotate(
                custom_order=Case(
                    When(status='INITIATED', then=Value(1)),
                    When(status='APPROVED', extension_status='INITIATED', then=Value(2)),
                    When(status='APPROVED', extension_status='APPROVED', then=Value(3)),
                    When(status='APPROVED', then=Value(4)),
                    output_field=IntegerField(),
                )
            ).order_by('custom_order', '-valid_to', '-id')

        return super().apply_queryset_filters(queryset)

    def update_serializer_context(self, context):
        api_instance = None

        if self.kwargs.get('pk'):
            api_instance = accounts_models.APIKey.objects.filter(id=self.kwargs.get('pk')).first().api
        elif self.request.data.get('api'):
            api_instance = accounts_models.API.objects.filter(id=self.request.data.get('api')).first()

        if api_instance is not None:
            context['api_instance'] = api_instance
        return context

    def perform_destroy(self, instance):
        """
        perform_destroy
        :param instance:
        :return:
        """
        request_user = core_utilities.get_current_user(request=self.request)

        instance.deleted = core_utilities.get_current_datetime_object()
        instance.last_modified_at = core_utilities.get_current_datetime_object()
        instance.last_modified_by = request_user

        status = super().perform_destroy(instance)

        api_key_user = instance.user

        # Once API Key is deleted by Admin, send the status email to the user
        if api_key_user is not None and request_user.id != api_key_user.id:
            email_subject = account_config.api_key_deletion_email_subject_format % (
                core_utilities.get_project_title(), instance.api.name,
            )
            email_message = account_config.api_key_deletion_email_message_format
            email_content = {'subject': email_subject, 'message': email_message}
            account_utilities.send_standard_email(api_key_user, email_content)
        return status


class APIKeysRequestExtensionViewSet(BaseModelViewSet):
    """
    APIKeysRequestExtensionViewSet
        This class is used to list all API keys.
        Inherits: BaseModelViewSet
    """
    model = accounts_models.APIKey
    serializer_class = serializers.UpdateAPIKeysForExtensionSerializer

    permission_classes = (
        core_permissions.IsUserAuthenticated,
    )


class ValidateAPIKeyViewSet(APIView):
    permission_classes = (
        core_permissions.IsUserAuthenticated,
    )

    def put(self, request, *args, **kwargs):
        request_user = self.request.user

        queryset = accounts_models.APIKey.objects.all().filter(
            Q(user=request_user) | Q(has_write_access=True),
            api__deleted__isnull=True,
            api_id=request.data.get('api_id'),
            api_key=request.data.get('api_key'),
            status=accounts_models.APIKey.APPROVED,
            valid_to__gte=core_utilities.get_current_datetime_object().date(),
        )

        if queryset.exists():
            return Response(status=rest_status.HTTP_200_OK)
        return Response(status=rest_status.HTTP_404_NOT_FOUND, data={'detail': 'Please enter valid api key.'})


class TranslateTextFromEnViewSet(APIView):
    permission_classes = (
        permissions.AllowAny,
    )
    CACHE_KEY = 'cache'
    CACHE_KEY_PREFIX = 'TRANSLATED_TEXT'

    def get_cache_key(self, request):
        pk = self.kwargs.get('target')

        payload = str(request.data)
        if payload:
            if len(payload) <= settings.AI_TRANSLATION_CACHE_KEY_LIMIT:
                return '{0}_{1}_{2}'.format(self.CACHE_KEY_PREFIX, pk, payload)
            else:
                return '{0}_{1}_{2}_{3}'.format(self.CACHE_KEY_PREFIX, pk, payload[:int(settings.AI_TRANSLATION_CACHE_KEY_LIMIT / 2)], payload[-int(settings.AI_TRANSLATION_CACHE_KEY_LIMIT / 2):])

    def prepare_azure_request(self, request, *args, **kwargs):
        # Add your key and endpoint
        key = settings.AI_TRANSLATION_KEY
        endpoint = settings.AI_TRANSLATION_ENDPOINT

        if not key or not endpoint:
            logger.error('Required environment variables are missing for Azure AI translation. AI_TRANSLATION_ENDPOINT, AI_TRANSLATION_KEY')
            return Response({'error': 'An error occurred while processing the request'}, status=500)

        if len(settings.AI_TRANSLATION_SUPPORTED_TARGETS) > 0 and self.kwargs.get('target') not in settings.AI_TRANSLATION_SUPPORTED_TARGETS:
            return Response({'error': 'Requested language target is not supported by the application.'}, status=500)

        payload = request.data
        if not payload:
            return Response({'error': 'Empty text can not be translated.'}, status=500)
        elif isinstance(payload, dict):
            text = request.data.get('text')
            if not text:
                return Response({'error': 'Empty text can not be translated.'}, status=500)
            payload = [payload,]

        path = 'translate'
        constructed_url = str(endpoint if str(endpoint).endswith('/') else endpoint + '/') + path

        params = {
            'api-version': '3.0',
            'from': 'en',
            'to': [self.kwargs.get('target', 'fr'),]
        }

        headers = {
            'Ocp-Apim-Subscription-Key': key,
            'Content-type': 'application/json',
            'X-ClientTraceId': str(uuid.uuid4())
        }

        # location, also known as region.
<<<<<<< HEAD
        # required if you're using a multi-service or regional (not global) resource. It can be found in the Azure portal on the Keys and Endpoint page.
=======
        # required if you're using a multi service or regional (not global) resource.
        # It can be found in the Azure portal on the Keys and Endpoint page.
>>>>>>> fa7651e9
        if settings.AI_TRANSLATION_REGION:
            headers['Ocp-Apim-Subscription-Region'] = settings.AI_TRANSLATION_REGION

        return requests.post(constructed_url, params=params, headers=headers, json=payload)

    def put(self, request, *args, **kwargs):
        use_cached_data = self.request.query_params.get(self.CACHE_KEY, 'on').lower() in ['on', 'true']
        request_path = remove_query_param(request.get_full_path(), 'cache')
        cache_key = self.get_cache_key(request)

        response = None
        if use_cached_data and cache_key:
            response = no_expiry_cache_manager.get(cache_key)

        if not response:
            response = self.prepare_azure_request(request, *args, **kwargs)
            if response.status_code == rest_status.HTTP_200_OK:
                try:
                    response_json = response.json()
                    no_expiry_cache_manager.set(cache_key, response_json, request_path=request_path,
                                      soft_timeout=None)
                    response  = Response(data=response_json, status=rest_status.HTTP_200_OK)
                except requests.exceptions.InvalidJSONError as ex:
                    response = Response(data=ex.strerror, status=rest_status.HTTP_400_BAD_REQUEST)
        else:
            response = Response(data=response)
        return response


class NotificationViewSet(BaseModelViewSet):
    """
    NotificationViewSet
        This class is used to list all Messages/Notifications, send new notification.
        Inherits: BaseModelViewSet
    """
    model = accounts_models.Message

    serializer_class = serializers.MessageListSerializer

    action_serializers = {
        'create': serializers.SendNotificationSerializer,
    }

    base_auth_permissions = (
        permissions.AllowAny,
    )

    permission_classes = (
        core_permissions.CanViewMessages,
        core_permissions.CanDeleteMessages,
    )

    filter_backends = (
        DjangoFilterBackend,
        NullsAlwaysLastOrderingFilter,
    )

    ordering_fields = ('last_modified_at', 'type', 'severity',)
    apply_query_pagination = True

    filterset_fields = {
        'type': ['iexact', 'in', 'exact'],
        'severity': ['iexact', 'in', 'exact'],
    }

    def get_permissions(self):
        """
        Instantiates and returns the list of permissions that this view requires.
        """
        message_type = self.request.data.get('type')
        if message_type == accounts_models.Message.TYPE_NOTIFICATION:
            self.permission_classes = self.permission_classes + (core_permissions.CanSendMessages,)

        return super().get_permissions()


class InvalidateCache(APIView):
    permission_classes = (
        core_permissions.IsUserAuthenticated,
        core_permissions.CanCleanCache,
    )

    def get(self, request, *args, **kwargs):
        if request.query_params.get('hard', settings.INVALIDATE_CACHE_HARD).lower() == 'true':
            cache_manager.invalidate(hard=True)
            message = 'Cache cleared. Map is updated in real time.'
        else:
            cache_manager.invalidate()
            message = 'Cache invalidation started. Maps will be updated in a few minutes.'

        update_all_cached_values.delay()
        return Response(data={'message': message})


class InvalidateCacheByPattern(APIView):
    permission_classes = (
        core_permissions.IsUserAuthenticated,
        core_permissions.CanCleanCache,
    )

    def delete(self, request, *args, **kwargs):
        hard_delete = request.query_params.get('hard', settings.INVALIDATE_CACHE_HARD).lower() == 'true'
        payload = request.data
        if payload:
            cache_key_name = payload.get('key', 'all')
        else:
            cache_key_name = 'all'

        if cache_key_name == 'all':
            if hard_delete:
                cache_manager.invalidate(hard=True)
                message = 'Cache cleared. Map is updated in real time.'
            else:
                cache_manager.invalidate()
                message = 'Cache invalidation started. Maps will be updated in a few minutes.'

            update_all_cached_values.delay()
        else:
            keys = []

            if cache_key_name == 'country':
                country_id = payload.get('id', None)
                country_code = payload.get('code', None)
                keys = [
                    "*COUNTRIES_LIST_",
                    "*PUBLISHED_LAYERS_LIST_*",
                    "*GLOBAL_COUNTRY_SEARCH_MAPPING_",
                    "*country_id_\['{0}'\]*".format(country_id),
                    "*country_id_{0}*".format(country_id),
                    "*COUNTRY_INFO_pk_{0}".format(country_code),
                ]
            elif cache_key_name == 'layer':
                layer_id = payload.get('id', None)
                keys = [
                    "*PUBLISHED_LAYERS_LIST_*",
                    "*DATA_LAYER_INFO_{0}*".format(layer_id),
                    "*DATA_LAYER_MAP_{0}*".format(layer_id),
                    "*layer_id_\['{0}'\]*".format(layer_id),
                    "*layer_id_{0}*".format(layer_id),
                ]

            if hard_delete:
                cache_manager.invalidate_many(keys=keys, hard=True)
                message = 'Cache cleared. Map is updated in real time.'
            else:
                cache_manager.invalidate_many(keys=keys)
                message = 'Cache invalidation started. Maps will be updated in a few minutes.'

        return Response(data={'message': message})


class AppStaticConfigurationsViewSet(APIView):
    base_auth_permissions = (
        permissions.AllowAny,
    )

    def get(self, request, *args, **kwargs):
        static_data = {
            'API_CATEGORY_CHOICES': dict(accounts_models.API.API_CATEGORY_CHOICES),
            'API_KEY_STATUS_CHOICES': dict(accounts_models.APIKey.STATUS_CHOICES),
            'DATA_SOURCE_TYPE_CHOICES': dict(accounts_models.DataSource.DATA_SOURCE_TYPE_CHOICES),
            'DATA_SOURCE_STATUS_CHOICES': dict(accounts_models.DataSource.DATA_SOURCE_STATUS_CHOICES),
            'LAYER_TYPE_CHOICES': dict(accounts_models.DataLayer.LAYER_TYPE_CHOICES),
            'LAYER_CATEGORY_CHOICES': dict(accounts_models.DataLayer.LAYER_CATEGORY_CHOICES),
            'LAYER_STATUS_CHOICES': dict(accounts_models.DataLayer.STATUS_CHOICES),
            'MESSAGE_SEVERITY_TYPE_CHOICES': dict(accounts_models.Message.MESSAGE_SEVERITY_TYPE_CHOICES),
            'MESSAGE_MODE_CHOICES': dict(accounts_models.Message.MESSAGE_MODE_CHOICES),
            'PERMISSION_CHOICES': dict(auth_models.RolePermission.PERMISSION_CHOICES),
            'COVERAGE_TYPES': dict(statistics_models.SchoolWeeklyStatus.COVERAGE_TYPES),
            'FILTER_TYPE_CHOICES': dict(accounts_models.AdvanceFilter.FILTER_TYPE_CHOICES),
            'FILTER_QUERY_PARAM_CHOICES': dict(accounts_models.AdvanceFilter.FILTER_QUERY_PARAM_CHOICES),
            'FILTER_STATUS_CHOICES': dict(accounts_models.AdvanceFilter.STATUS_CHOICES),
            'CONTACT_MESSAGE_CATEGORY_CHOICES': dict(ContactMessage.CATEGORY_CHOICES),
        }

        return Response(data=static_data)


class DataSourceViewSet(BaseModelViewSet):
    model = accounts_models.DataSource
    serializer_class = serializers.DataSourceListSerializer

    action_serializers = {
        'create': serializers.CreateDataSourceSerializer,
        'partial_update': serializers.UpdateDataSourceSerializer,
    }

    permission_classes = (
        core_permissions.IsUserAuthenticated,
        core_permissions.CanViewDataLayer,
    )

    filter_backends = (
        DjangoFilterBackend,
        NullsAlwaysLastOrderingFilter,
    )

    ordering_fields = ('status', 'last_modified_at', 'data_source_type', 'name',)
    filterset_fields = {
        'id': ['exact', 'in'],
        'status': ['iexact', 'in', 'exact'],
        'published_by_id': ['exact', 'in'],
        'data_source_type': ['iexact', 'in', 'exact'],
        'name': ['iexact', 'in', 'exact'],
    }

    permit_list_expands = ['created_by', 'published_by', 'last_modified_by']

    def perform_destroy(self, instance):
        """
        perform_destroy
        :param instance:
        :return:
        """
        instance.deleted = core_utilities.get_current_datetime_object()
        instance.last_modified_at = core_utilities.get_current_datetime_object()
        instance.last_modified_by = core_utilities.get_current_user(request=self.request)
        return super().perform_destroy(instance)


class DataSourcePublishViewSet(BaseModelViewSet):
    model = accounts_models.DataSource
    serializer_class = serializers.PublishDataSourceSerializer

    permission_classes = (
        core_permissions.IsUserAuthenticated,
        core_permissions.CanPublishDataLayer,
    )


class DataLayersViewSet(BaseModelViewSet):
    model = accounts_models.DataLayer
    serializer_class = serializers.DataLayersListSerializer

    action_serializers = {
        'create': serializers.CreateDataLayersSerializer,
        'partial_update': serializers.UpdateDataLayerSerializer,
    }

    permission_classes = (
        core_permissions.IsUserAuthenticated,
        core_permissions.CanViewDataLayer,
        core_permissions.CanAddDataLayer,
        core_permissions.CanUpdateDataLayer,
        core_permissions.CanDeleteDataLayer,
    )

    filter_backends = (
        DjangoFilterBackend,
        NullsAlwaysLastOrderingFilter,
        SearchFilter,
    )

    ordering_field_names = ['-last_modified_at', 'name']
    apply_query_pagination = True

    filterset_fields = {
        'id': ['exact', 'in'],
        'status': ['iexact', 'in', 'exact'],
        'published_by_id': ['exact', 'in'],
        'name': ['iexact', 'in', 'exact'],
    }

    search_fields = ('name', 'code', 'type',)

    permit_list_expands = ['created_by', 'published_by', 'last_modified_by']

    def update_serializer_context(self, context):
        data_source_instances = []
        if self.request.data.get('data_sources_list'):
            data_source_instances = list(accounts_models.DataSource.objects.filter(
                id__in=self.request.data.get('data_sources_list')
            ))

        if len(data_source_instances) > 0:
            context['data_sources_list'] = data_source_instances
        return context

    def apply_queryset_filters(self, queryset):
        """
        Override if applying more complex filters to queryset.
        :param queryset:
        :return queryset:
        """

        query_params = self.request.query_params.dict()
        query_param_keys = query_params.keys()

        if 'country_id' in query_param_keys:
            queryset = queryset.filter(
                active_countries__country=query_params['country_id'],
                active_countries__deleted__isnull=True,
            )
        elif 'country_id__in' in query_param_keys:
            queryset = queryset.filter(
                active_countries__country_id__in=[c_id.strip() for c_id in query_params['country_id__in'].split(',')],
                active_countries__deleted__isnull=True,
            )

        if 'is_default' in query_param_keys:
            is_default = str(query_params['is_default']).lower() == 'true'
            queryset = queryset.filter(
                active_countries__is_default=is_default,
                active_countries__deleted__isnull=True,
            )

        return super().apply_queryset_filters(queryset)

    def perform_destroy(self, instance):
        """
        perform_destroy
        :param instance:
        :return:
        """
        instance.deleted = core_utilities.get_current_datetime_object()
        instance.last_modified_at = core_utilities.get_current_datetime_object()
        instance.last_modified_by = core_utilities.get_current_user(request=self.request)
        return super().perform_destroy(instance)


class DataLayerPublishViewSet(BaseModelViewSet):
    model = accounts_models.DataLayer
    serializer_class = serializers.PublishDataLayerSerializer

    permission_classes = (
        core_permissions.IsUserAuthenticated,
        core_permissions.CanPublishDataLayer,
    )


class DataLayerPreviewViewSet(APIView):
    model = accounts_models.DataLayer

    permission_classes = (
        core_permissions.IsUserAuthenticated,
        core_permissions.CanPreviewDataLayer,
    )

    def get_column_function_sql(self, parameter_col_function):
        if isinstance(parameter_col_function, dict) and len(parameter_col_function) > 0:
            return parameter_col_function.get('sql').format(col_name='t."{col_name}"')
        return 'AVG(t."{col_name}")'

    def get_map_query(self, kwargs):
        query = """
        SELECT schools_school.id,
            CASE WHEN rt_status.rt_registered = True AND rt_status.rt_registration_date <= '{end_date}' THEN True
                    ELSE False
            END AS is_rt_connected,
            {case_conditions}
            CASE WHEN schools_school.connectivity_status IN ('good', 'moderate') THEN 'connected'
                WHEN schools_school.connectivity_status = 'no' THEN 'not_connected'
                ELSE 'unknown'
            END AS connectivity_status,
            ST_AsGeoJSON(ST_Transform(schools_school.geopoint, 4326)) AS geopoint
        FROM schools_school
        INNER JOIN connection_statistics_schoolweeklystatus sws ON schools_school.last_weekly_status_id = sws.id
        INNER JOIN connection_statistics_schoolrealtimeregistration rt_status ON rt_status.school_id = schools_school.id
        LEFT JOIN (
            SELECT "schools_school"."id" AS school_id,
                {col_function} AS "{col_name}"
            FROM "schools_school"
            INNER JOIN "connection_statistics_schooldailystatus" t ON "schools_school"."id" = t."school_id"
            WHERE (
                {country_condition}
                "schools_school"."deleted" IS NULL
                AND t."deleted" IS NULL
                AND (t."date" BETWEEN '{start_date}' AND '{end_date}')
                AND t."live_data_source" IN ({live_source_types})
            )
            GROUP BY "schools_school"."id"
            ORDER BY "schools_school"."id" ASC
        ) AS sds ON sds.school_id = schools_school.id
        WHERE schools_school."deleted" IS NULL
            AND rt_status."deleted" IS NULL
            AND rt_status."rt_registered" = True
            AND rt_status."rt_registration_date"::date <= '{end_date}'
        {country_condition_outer}
        ORDER BY random()
        LIMIT 1000
        """

        legend_configs = kwargs['legend_configs']
        if len(legend_configs) > 0 and 'SQL:' in str(legend_configs):
            label_cases = []
            for title, values_and_label in legend_configs.items():
                values = list(filter(lambda val: val if not core_utilities.is_blank_string(val) else None,
                                     values_and_label.get('values', [])))

                if len(values) > 0:
                    is_sql_value = 'SQL:' in values[0]
                    if is_sql_value:
                        sql_statement = str(','.join(values)).replace('SQL:', '').format(**kwargs)
                        label_cases.append("""WHEN {sql} THEN '{label}'""".format(sql=sql_statement, label=title))
                else:
                    label_cases.append("ELSE '{label}'".format(label=title))

            kwargs['case_conditions'] = 'CASE ' + ' '.join(label_cases) + 'END AS connectivity,'
        else:
            kwargs['case_conditions'] = """
                        CASE WHEN sds.{col_name} > {benchmark_value} THEN 'good'
                            WHEN sds.{col_name} <= {benchmark_value} AND sds.{col_name} >= {base_benchmark} THEN 'moderate'
                            WHEN sds.{col_name} < {base_benchmark}  THEN 'bad'
                            ELSE 'unknown'
                        END AS connectivity,
                    """.format(**kwargs)

            if kwargs['is_reverse'] is True:
                kwargs['case_conditions'] = """
                            CASE WHEN sds.{col_name} < {benchmark_value}  THEN 'good'
                                WHEN sds.{col_name} >= {benchmark_value} AND sds.{col_name} <= {base_benchmark} THEN 'moderate'
                                WHEN sds.{col_name} > {base_benchmark} THEN 'bad'
                                ELSE 'unknown'
                            END AS connectivity,
                        """.format(**kwargs)

        if len(kwargs['country_ids']) > 0:
            kwargs['country_condition'] = '"schools_school"."country_id" IN ({0}) AND'.format(
                ','.join([str(country_id) for country_id in kwargs['country_ids']])
            )
            kwargs['country_condition_outer'] = 'AND schools_school."country_id" IN ({0})'.format(
                ','.join([str(country_id) for country_id in kwargs['country_ids']])
            )
        else:
            kwargs['country_condition'] = ''
            kwargs['country_condition_outer'] = ''

        kwargs['col_function'] = kwargs['parameter_col_function_sql'].format(**kwargs)

        return query.format(**kwargs)


    def get_static_map_query(self, kwargs):
        query = """
            SELECT
                schools_school.id,
                schools_school.name,
                {table_name}."{col_name}",
                ST_AsGeoJSON(ST_Transform(schools_school.geopoint, 4326)) as geopoint,
                {label_case_statements}
            FROM schools_school
            INNER JOIN connection_statistics_schoolweeklystatus sws ON schools_school.last_weekly_status_id = sws.id
            WHERE schools_school."deleted" IS NULL {country_condition}
            ORDER BY random()
            LIMIT 1000
            """

        kwargs['country_condition'] = ''

        if len(kwargs['country_ids']) > 0:
            kwargs['country_condition'] = 'AND schools_school.country_id IN ({0})'.format(
                ','.join([str(country_id) for country_id in kwargs['country_ids']])
            )

        legend_configs = kwargs['legend_configs']
        label_cases = []
        values_l = []
        parameter_col_type = kwargs['parameter_col'].get('type', 'str').lower()
        kwargs['table_name'] = kwargs['parameter_col'].get('table_name', 'sws')

        for title, values_and_label in legend_configs.items():
            values = list(filter(lambda val: val if not core_utilities.is_blank_string(val) else None,
                                 values_and_label.get('values', [])))

            if len(values) > 0:
                is_sql_value = 'SQL:' in values[0]
                if is_sql_value:
                    sql_statement = str(','.join(values)).replace('SQL:', '').format(
                        table_name=kwargs['table_name'],
                        col_name=kwargs['col_name'],
                    )
                    label_cases.append("""WHEN {sql} THEN '{label}'""".format(sql=sql_statement, label=title))
                else:
                    values_l.extend(values)
                    if parameter_col_type == 'str':
                        label_cases.append(
                            """WHEN LOWER({table_name}."{col_name}") IN ({value}) THEN '{label}'""".format(
                                table_name=kwargs['table_name'],
                                col_name=kwargs['col_name'],
                                label=title,
                                value=','.join(["'" + str(v).lower() + "'" for v in values])
                            ))
                    elif parameter_col_type == 'int':
                        label_cases.append(
                            """WHEN {table_name}."{col_name}" IN ({value}) THEN '{label}'""".format(
                                table_name=kwargs['table_name'],
                                col_name=kwargs['col_name'],
                                label=title,
                                value=','.join([str(v) for v in values])
                            ))
            else:
                label_cases.append("ELSE '{label}'".format(label=title))

        kwargs['label_case_statements'] = 'CASE ' + ' '.join(label_cases) + 'END AS field_status'

        return query.format(**kwargs)


    def get(self, request, *args, **kwargs):
        data_layer_instance = get_object_or_404(accounts_models.DataLayer.objects.all(), pk=self.kwargs.get('pk'))
        data_sources = data_layer_instance.data_sources.all()

        country_ids = data_layer_instance.applicable_countries
        parameter_col = data_sources.first().data_source_column
        column_function_sql = self.get_column_function_sql(data_sources.first().data_source_column_function)

        parameter_column_name = str(parameter_col['name'])
        legend_configs = data_layer_instance.legend_configs

        if data_layer_instance.type == accounts_models.DataLayer.LAYER_TYPE_LIVE:
            live_data_sources = ['UNKNOWN']
            for d in data_sources:
                source_type = d.data_source.data_source_type
                if source_type == accounts_models.DataSource.DATA_SOURCE_TYPE_QOS:
                    live_data_sources.append(statistics_configs.QOS_SOURCE)
                elif source_type == accounts_models.DataSource.DATA_SOURCE_TYPE_DAILY_CHECK_APP:
                    live_data_sources.append(statistics_configs.DAILY_CHECK_APP_MLAB_SOURCE)

            global_benchmark = data_layer_instance.global_benchmark.get('value')
            benchmark_base = str(parameter_col.get('base_benchmark', 1))

            data_layer_qs = statistics_models.SchoolDailyStatus.objects.all()
            if len(country_ids) > 0:
                data_layer_qs = data_layer_qs.filter(school__country__in=country_ids)

            date = core_utilities.get_current_datetime_object().date() - timedelta(days=6)

            latest_school_daily_instance = data_layer_qs.order_by('-date').first()
            if latest_school_daily_instance:
                date = latest_school_daily_instance.date

            start_date = date - timedelta(days=date.weekday())
            end_date = start_date + timedelta(days=6)
            query_kwargs = {
                'col_name': parameter_column_name,
                'benchmark_value': global_benchmark,
                'global_benchmark': global_benchmark,
                'base_benchmark': benchmark_base,
                'country_ids': country_ids,
                'start_date': start_date,
                'end_date': end_date,
                'live_source_types': ','.join(["'" + str(source) + "'" for source in set(live_data_sources)]),
                'parameter_col': parameter_col,
                'parameter_col_function_sql': column_function_sql,
                'is_reverse': data_layer_instance.is_reverse,
                'legend_configs': legend_configs,
            }

            map_points = db_utilities.sql_to_response(self.get_map_query(query_kwargs), label=self.__class__.__name__)
        else:
            query_kwargs = {
                'col_name': parameter_column_name,
                'legend_configs': legend_configs,
                'country_ids': country_ids,
                'parameter_col': parameter_col,
            }

            map_points = db_utilities.sql_to_response(self.get_static_map_query(query_kwargs),
                                                      label=self.__class__.__name__)

        if map_points:
            for map_point in map_points:
                map_point['geopoint'] = json.loads(map_point['geopoint'])
        return Response(data={'map': map_points})


class PublishedDataLayersViewSet(CachedListMixin, BaseModelViewSet):
    """
    PublishedDataLayersViewSet
    Cache Attr:
        Auto Cache: Not required
        Call Cache: Yes
    """
    LIST_CACHE_KEY_PREFIX = 'PUBLISHED_LAYERS_LIST'

    model = accounts_models.DataLayer
    serializer_class = serializers.DataLayersListSerializer

    base_auth_permissions = (
        permissions.AllowAny,
    )

    filter_backends = (
        DjangoFilterBackend,
        NullsAlwaysLastOrderingFilter,
    )

    ordering_field_names = ['-last_modified_at', 'name']
    apply_query_pagination = True

    filterset_fields = {
        'id': ['exact', 'in'],
        'published_by_id': ['exact', 'in'],
        'name': ['iexact', 'in', 'exact'],
    }

    permit_list_expands = ['created_by', 'published_by', 'last_modified_by']

    def apply_queryset_filters(self, queryset):
        """
        Override if applying more complex filters to queryset.
        :param queryset:
        :return queryset:
        """
        queryset = queryset.filter(status=self.kwargs.get('status', 'PUBLISHED'))

        query_params = self.request.query_params.dict()
        query_param_keys = query_params.keys()

        if 'country_id' in query_param_keys:
            queryset = queryset.filter(
                active_countries__country=query_params['country_id'],
                active_countries__deleted__isnull=True,
            )
        elif 'country_id__in' in query_param_keys:
            queryset = queryset.filter(
                active_countries__country_id__in=[c_id.strip() for c_id in query_params['country_id__in'].split(',')],
                active_countries__deleted__isnull=True,
            )

        if 'is_default' in query_param_keys:
            is_default = str(query_params['is_default']).lower() == 'true'
            queryset = queryset.filter(
                active_countries__is_default=is_default,
                active_countries__deleted__isnull=True,
            )

        return super().apply_queryset_filters(queryset)


class DataLayerMetadataViewSet(BaseModelViewSet):
    model = accounts_models.DataLayer

    serializer_class = serializers.DataLayersListSerializer

    base_auth_permissions = (
        permissions.AllowAny,
    )

    permit_list_expands = ['created_by', 'published_by', 'last_modified_by']

    def get_object(self):
        return get_object_or_404(
            accounts_models.DataLayer.objects.all(),
            pk=self.kwargs.get('pk'),
            status=accounts_models.DataLayer.LAYER_STATUS_PUBLISHED,
        )


class BaseDataLayerAPIViewSet(APIView):
    model = accounts_models.DataLayer

    permission_classes = (
        permissions.AllowAny,
    )

    def update_kwargs(self, country_ids, layer_instance):
        query_params = self.request.query_params.dict()
        query_param_keys = query_params.keys()

        if 'start_date' in query_param_keys:
            self.kwargs['start_date'] = date_utilities.to_date(query_params['start_date']).date()
        elif layer_instance.type == accounts_models.DataLayer.LAYER_TYPE_LIVE:
            date = core_utilities.get_current_datetime_object() - timedelta(days=7)
            self.kwargs['start_date'] = (date - timedelta(days=date.weekday())).date()

        if 'end_date' in query_param_keys:
            self.kwargs['end_date'] = date_utilities.to_date(query_params['end_date']).date()
        elif layer_instance.type == accounts_models.DataLayer.LAYER_TYPE_LIVE:
            date = core_utilities.get_current_datetime_object() - timedelta(days=7)
            self.kwargs['end_date'] = ((date - timedelta(days=date.weekday())) + timedelta(days=6)).date()

        if 'country_id' in query_param_keys:
            self.kwargs['country_ids'] = [query_params['country_id']]
        elif 'country_id__in' in query_param_keys:
            self.kwargs['country_ids'] = [c_id.strip() for c_id in query_params['country_id__in'].split(',')]
        elif len(country_ids) > 0:
            self.kwargs['country_ids'] = country_ids

        if 'admin1_id' in query_param_keys:
            self.kwargs['admin1_ids'] = [query_params['admin1_id']]
        elif 'admin1_id__in' in query_param_keys:
            self.kwargs['admin1_ids'] = [a_id.strip() for a_id in query_params['admin1_id__in'].split(',')]

        if 'school_id' in query_param_keys:
            self.kwargs['school_ids'] = [str(query_params['school_id']).strip()]
        elif 'school_id__in' in query_param_keys:
            self.kwargs['school_ids'] = [s_id.strip() for s_id in query_params['school_id__in'].split(',')]

        self.kwargs['is_weekly'] = False if query_params.get('is_weekly', 'true') == 'false' else True
        self.kwargs['benchmark'] = 'national' if query_params.get('benchmark', 'global') == 'national' else 'global'

        self.kwargs['convert_unit'] = layer_instance.global_benchmark.get('convert_unit', 'mbps')
        self.kwargs['is_reverse'] = layer_instance.is_reverse

        self.kwargs['school_filters'] = core_utilities.get_filter_sql(
            self.request, 'schools', 'schools_school')
        self.kwargs['school_static_filters'] = core_utilities.get_filter_sql(
            self.request, 'school_static', 'connection_statistics_schoolweeklystatus')

    def get_benchmark_value(self, data_layer_instance):
        benchmark_val = data_layer_instance.global_benchmark.get('value')
        benchmark_unit = data_layer_instance.global_benchmark.get('unit')

        if self.kwargs['benchmark'] == 'national':
            country_ids = self.kwargs.get('country_ids', [])
            if len(country_ids) > 0:
                benchmark_metadata = Country.objects.all().filter(
                    id__in=country_ids,
                    benchmark_metadata__isnull=False,
                ).order_by('id').values_list('benchmark_metadata', flat=True).first()

                if benchmark_metadata and len(benchmark_metadata) > 0:
                    benchmark_metadata = json.loads(benchmark_metadata)
                    data_layer_type = data_layer_instance.type
                    if data_layer_type == accounts_models.DataLayer.LAYER_TYPE_LIVE:
                        all_live_layers = benchmark_metadata.get('live_layer', {})
                        if len(all_live_layers) > 0 and str(data_layer_instance.id) in (all_live_layers.keys()):
                            benchmark_val = all_live_layers[str(data_layer_instance.id)]
                    else:
                        all_static_layers = benchmark_metadata.get('static_layer', {})
                        if len(all_static_layers) > 0 and str(data_layer_instance.id) in (all_static_layers.keys()):
                            benchmark_val = all_static_layers[str(data_layer_instance.id)]

        return benchmark_val, benchmark_unit

    def get_legend_configs(self, data_layer_instance):
        legend_configs = data_layer_instance.legend_configs

        if self.kwargs['benchmark'] == 'national':
            country_ids = self.kwargs.get('country_ids', [])
            if len(country_ids) > 0:
                legend_configurations = Country.objects.all().filter(
                    id__in=country_ids,
                    active_layers__deleted__isnull=True,
                    active_layers__data_layer_id=data_layer_instance.id,
                ).order_by('id').values_list('active_layers__legend_configs', flat=True).first()
                if legend_configurations and len(legend_configurations) > 0:
                    legend_configs = json.loads(legend_configurations)

        return legend_configs

    def get_column_function_sql(self, parameter_col_function):
        if isinstance(parameter_col_function, dict) and len(parameter_col_function) > 0:
            return parameter_col_function.get('sql').format(col_name='t."{col_name}"')
        return 'AVG(t."{col_name}")'

<<<<<<< HEAD
=======

>>>>>>> fa7651e9
@method_decorator([
    custom_cache_control(
        public=True,
        max_age=settings.CACHE_CONTROL_MAX_AGE_FOR_FE,
        cache_status_codes=[rest_status.HTTP_200_OK,],
    )
], name='dispatch')
class DataLayerInfoViewSet(BaseDataLayerAPIViewSet):
    CACHE_KEY = 'cache'
    CACHE_KEY_PREFIX = 'DATA_LAYER_INFO'

    def get_cache_key(self):
        pk = self.kwargs.get('pk')
        params = dict(self.request.query_params)
        params.pop(self.CACHE_KEY, None)
        return '{0}_{1}_{2}'.format(
            self.CACHE_KEY_PREFIX,
            pk,
            '_'.join(map(lambda x: '{0}_{1}'.format(x[0], x[1]), sorted(params.items()))),
        )

    def get_info_query(self):
        query = """
        SELECT {case_conditions}
            COUNT(DISTINCT CASE WHEN sds.{col_name} IS NOT NULL THEN sds.school_id ELSE NULL END)
                AS "school_with_realtime_data",
            {benchmark_value_sql}
            COUNT(DISTINCT sds.school_id) AS "no_of_schools_measure"
        FROM (
            SELECT "schools_school"."id" AS school_id,
                "schools_school"."last_weekly_status_id",
                {col_function} AS "{col_name}"
            FROM "schools_school"
            INNER JOIN "connection_statistics_schoolrealtimeregistration"
                ON ("schools_school"."id" = "connection_statistics_schoolrealtimeregistration"."school_id")
            {school_weekly_join}
            LEFT OUTER JOIN "connection_statistics_schooldailystatus" t
                ON (
                    "schools_school"."id" = t."school_id"
                    AND (t."date" BETWEEN '{start_date}' AND '{end_date}')
                    AND t."live_data_source" IN ({live_source_types})
                )
            WHERE (
                "schools_school"."deleted" IS NULL
                AND "connection_statistics_schoolrealtimeregistration"."deleted" IS NULL
                AND t."deleted" IS NULL
                {country_condition}
                {admin1_condition}
                {school_condition}
                {school_weekly_condition}
                AND "connection_statistics_schoolrealtimeregistration"."rt_registered" = True
                AND "connection_statistics_schoolrealtimeregistration"."rt_registration_date"::date <= '{end_date}')
            GROUP BY "schools_school"."id"
            ORDER BY "schools_school"."id" ASC
        ) AS sds
        {school_weekly_outer_join}
        """

        kwargs = copy.deepcopy(self.kwargs)

        kwargs['country_condition'] = ''
        kwargs['admin1_condition'] = ''
        kwargs['school_condition'] = ''
        kwargs['school_weekly_join'] = ''
        kwargs['school_weekly_condition'] = ''
        kwargs['school_weekly_outer_join'] = ''
        kwargs['benchmark_value_sql'] = ''

        benchmark_value = kwargs['benchmark_value']
        if benchmark_value and 'SQL:' in benchmark_value:
            kwargs['benchmark_value_sql'] = benchmark_value.replace('SQL:', '').format(**kwargs) + ' AS benchmark_sql_value,'

        legend_configs = kwargs['legend_configs']
        if len(legend_configs) > 0 and 'SQL:' in str(legend_configs):
            label_cases = []
            for title, values_and_label in legend_configs.items():
                values = list(filter(lambda val: val if not core_utilities.is_blank_string(val) else None,
                                     values_and_label.get('values', [])))

                if len(values) > 0:
                    is_sql_value = 'SQL:' in values[0]
                    if is_sql_value:
                        sql_statement = str(','.join(values)).replace('SQL:', '').format(**kwargs)
                        label_cases.append(
                            'COUNT(DISTINCT CASE WHEN {sql} THEN sds.school_id ELSE NULL END) AS "{label}",'.format(
                                sql=sql_statement, label=title))
                else:
                    label_cases.append(
                        'COUNT(DISTINCT CASE WHEN sds.{col_name} IS NULL '
                        'THEN sds.school_id ELSE NULL END) AS "{label}",'.format(
                            col_name=kwargs['col_name'],label=title))

            kwargs['case_conditions'] = ' '.join(label_cases)

            kwargs['school_weekly_outer_join'] = """
            INNER JOIN "connection_statistics_schoolweeklystatus" sws ON sds."last_weekly_status_id" = sws."id"
            """
        else:
            kwargs['case_conditions'] = """
            COUNT(DISTINCT CASE WHEN sds.{col_name} > {benchmark_value} THEN sds.school_id ELSE NULL END) AS "good",
            COUNT(DISTINCT CASE WHEN (sds.{col_name} >= {base_benchmark} AND sds.{col_name} <= {benchmark_value})
                THEN sds.school_id ELSE NULL END) AS "moderate",
            COUNT(DISTINCT CASE WHEN sds.{col_name} < {base_benchmark} THEN sds.school_id ELSE NULL END) AS "bad",
            COUNT(DISTINCT CASE WHEN sds.{col_name} IS NULL THEN sds.school_id ELSE NULL END) AS "unknown",
            """.format(**kwargs)

            if kwargs['is_reverse'] is True:
                kwargs['case_conditions'] = """
                COUNT(DISTINCT CASE WHEN sds.{col_name} < {benchmark_value} THEN sds.school_id ELSE NULL END) AS "good",
                COUNT(DISTINCT CASE WHEN (sds.{col_name} >= {benchmark_value} AND sds.{col_name} <= {base_benchmark})
                    THEN sds.school_id ELSE NULL END) AS "moderate",
                COUNT(DISTINCT CASE WHEN sds.{col_name} > {base_benchmark} THEN sds.school_id ELSE NULL END) AS "bad",
                COUNT(DISTINCT CASE WHEN sds.{col_name} IS NULL THEN sds.school_id ELSE NULL END) AS "unknown",
                """.format(**kwargs)

        if len(kwargs.get('admin1_ids', [])) > 0:
            kwargs['admin1_condition'] = 'AND "schools_school"."admin1_id" IN ({0})'.format(
                ','.join([str(admin1_id) for admin1_id in kwargs['admin1_ids']])
            )
        elif len(kwargs.get('country_ids', [])) > 0:
            kwargs['country_condition'] = 'AND "schools_school"."country_id" IN ({0})'.format(
                ','.join([str(country_id) for country_id in kwargs['country_ids']])
            )

        if len(kwargs['school_filters']) > 0:
            kwargs['school_condition'] = ' AND ' + kwargs['school_filters']

        if len(kwargs['school_static_filters']) > 0:
            kwargs['school_weekly_join'] = """
            INNER JOIN "connection_statistics_schoolweeklystatus"
                ON "schools_school"."last_weekly_status_id" = "connection_statistics_schoolweeklystatus"."id"
            """
            kwargs['school_weekly_condition'] = ' AND ' + kwargs['school_static_filters']

        kwargs['col_function'] = kwargs['parameter_col_function_sql'].format(**kwargs)

        return query.format(**kwargs)

    def get_school_view_info_query(self):
        query = """
        SELECT DISTINCT schools_school."id",
            schools_school."name",
            schools_school."external_id",
            schools_school."giga_id_school",
            CASE WHEN srr."rt_registered" = True THEN true ELSE false END AS is_data_synced,
            schools_school."admin1_id",
            adm1_metadata."name" AS admin1_name,
            adm1_metadata."giga_id_admin" AS admin1_code,
            adm1_metadata."description_ui_label" AS admin1_description_ui_label,
            schools_school."admin2_id",
            adm2_metadata."name" AS admin2_name,
            adm2_metadata."giga_id_admin" AS admin2_code,
            adm2_metadata."description_ui_label" AS admin2_description_ui_label,
            schools_school."country_id",
            c."name" AS country_name,
            ST_AsGeoJSON(ST_Transform(schools_school."geopoint", 4326)) AS geopoint,
            schools_school."environment",
            schools_school."education_level",
            ROUND(sds."{col_name}"::numeric, 2) AS "live_avg",
            sws."download_speed_benchmark",
            CASE WHEN schools_school.connectivity_status IN ('good', 'moderate') THEN 'connected'
                WHEN schools_school.connectivity_status = 'no' THEN 'not_connected'
                ELSE 'unknown'
            END AS connectivity_status,
            CASE WHEN srr."rt_registered" = True AND srr."rt_registration_date"::date <= '{end_date}' THEN true
            ELSE false END AS is_rt_connected,
            {benchmark_value_sql}
            {case_conditions}
        FROM "schools_school" schools_school
        INNER JOIN public.locations_country c ON c."id" = schools_school."country_id"
            AND c."deleted" IS NULL
            AND schools_school."deleted" IS NULL
        INNER JOIN "connection_statistics_schoolweeklystatus" sws ON schools_school."last_weekly_status_id" = sws."id"
        LEFT JOIN public.locations_countryadminmetadata AS adm1_metadata
            ON adm1_metadata."id" = schools_school.admin1_id
            AND adm1_metadata."layer_name" = 'adm1'
            AND adm1_metadata."deleted" IS NULL
        LEFT JOIN public.locations_countryadminmetadata AS adm2_metadata
            ON adm2_metadata."id" = schools_school.admin2_id
            AND adm2_metadata."layer_name" = 'adm2'
            AND adm2_metadata."deleted" IS NULL
        LEFT JOIN "connection_statistics_schoolrealtimeregistration" AS srr
            ON schools_school."id" = srr."school_id"
            AND srr."deleted" IS NULL
        LEFT JOIN (
            SELECT "schools_school"."id" AS school_id,
                {col_function} AS "{col_name}"
            FROM "schools_school"
            LEFT OUTER JOIN "connection_statistics_schooldailystatus" t
                ON (
                    "schools_school"."id" = t."school_id"
                    AND (t."date" BETWEEN '{start_date}' AND '{end_date}')
                    AND t."live_data_source" IN ({live_source_types})
                )
            WHERE (
                "schools_school"."id" IN ({ids})
                AND "schools_school"."deleted" IS NULL
                AND t."deleted" IS NULL)
            GROUP BY "schools_school"."id"
            ORDER BY "schools_school"."id" ASC
        ) AS sds ON sds.school_id = schools_school.id
        WHERE "schools_school"."id" IN ({ids})
        GROUP BY schools_school."id", srr."rt_registered", srr."rt_registration_date",
            adm1_metadata."name", adm1_metadata."description_ui_label",
            adm2_metadata."name", adm2_metadata."description_ui_label",
            c."name", adm1_metadata."giga_id_admin", adm2_metadata."giga_id_admin",
            sds."{col_name}", sws."download_speed_benchmark"
        ORDER BY schools_school."id" ASC
        """

        kwargs = copy.deepcopy(self.kwargs)
        kwargs['ids'] = ','.join(kwargs['school_ids'])

        kwargs['benchmark_value_sql'] = ''
        benchmark_value = kwargs['benchmark_value']
        if benchmark_value and 'SQL:' in benchmark_value:
            kwargs['benchmark_value_sql'] = benchmark_value.replace('SQL:', '').format(
                **kwargs) + ' AS benchmark_sql_value,'

        legend_configs = kwargs['legend_configs']
        if len(legend_configs) > 0 and 'SQL:' in str(legend_configs):
            label_cases = []
            for title, values_and_label in legend_configs.items():
                values = list(filter(lambda val: val if not core_utilities.is_blank_string(val) else None,
                                     values_and_label.get('values', [])))

                if len(values) > 0:
                    is_sql_value = 'SQL:' in values[0]
                    if is_sql_value:
                        sql_statement = str(','.join(values)).replace('SQL:', '').format(**kwargs)
                        label_cases.append("""WHEN {sql} THEN '{label}'""".format(sql=sql_statement, label=title))
                else:
                    label_cases.append("ELSE '{label}'".format(label=title))

            kwargs['case_conditions'] = 'CASE ' + ' '.join(label_cases) + 'END AS live_avg_connectivity'
        else:
            kwargs['case_conditions'] = """
            CASE
                WHEN sds."{col_name}" > {benchmark_value} THEN 'good'
                WHEN (sds."{col_name}" >= {base_benchmark} AND sds."{col_name}" <= {benchmark_value})
                    THEN 'moderate'
                WHEN sds."{col_name}" < {base_benchmark} THEN 'bad'
                ELSE 'unknown' END AS live_avg_connectivity
            """.format(**kwargs)

            if kwargs['is_reverse'] is True:
                kwargs['case_conditions'] = """
                CASE
                    WHEN sds."{col_name}" < {benchmark_value} THEN 'good'
                    WHEN (sds."{col_name}" >= {benchmark_value} AND sds."{col_name}" <= {base_benchmark})
                        THEN 'moderate'
                    WHEN sds."{col_name}" > {base_benchmark} THEN 'bad'
                    ELSE 'unknown' END AS live_avg_connectivity
                """.format(**kwargs)

        kwargs['col_function'] = kwargs['parameter_col_function_sql'].format(**kwargs)

        return query.format(**kwargs)

    def get_school_view_statistics_info_query(self):
        query = """
        SELECT sws.*
        FROM "schools_school"
        INNER JOIN connection_statistics_schoolweeklystatus sws
            ON "schools_school"."last_weekly_status_id" = sws."id"
        WHERE "schools_school"."deleted" IS NULL
            AND "schools_school"."id" IN ({ids})
        """.format(ids=','.join(self.kwargs['school_ids']))

        return query

    def get_live_avg(self, function_name, positive_speeds):
        live_avg = 0

        if len(positive_speeds) == 0:
            return live_avg

        if function_name == 'avg':
            live_avg = round(sum(positive_speeds) / len(positive_speeds), 2)
        elif function_name == 'min':
            live_avg = round(min(positive_speeds), 2)
        elif function_name == 'max':
            live_avg = round(max(positive_speeds), 2)
        elif function_name == 'sum':
            live_avg = round(sum(positive_speeds), 2)
        elif str(function_name).startswith('median'):
            import numpy as np

            positive_speeds = list(sorted(positive_speeds))

            percentile_val = (str(function_name.split('|')[-1])).strip()
            if percentile_val:
                live_avg = round(np.percentile(positive_speeds, int(percentile_val)), 2)
            else:
                live_avg = np.median(positive_speeds)

        return live_avg

    def get_avg_query(self, **kwargs):
        query = """
        SELECT {school_selection}t."date" AS date,
            {col_function} AS "field_avg"
        FROM "schools_school"
        INNER JOIN "connection_statistics_schoolrealtimeregistration" ON
            "connection_statistics_schoolrealtimeregistration"."school_id" = "schools_school"."id"
        INNER JOIN "connection_statistics_schooldailystatus" t ON "schools_school"."id" = t."school_id"
        {school_weekly_join}
        WHERE (
            {country_condition}
            {admin1_condition}
            {school_condition}
            {school_weekly_condition}
            "connection_statistics_schoolrealtimeregistration"."deleted" IS NULL
            AND "connection_statistics_schoolrealtimeregistration"."rt_registered" = True
            AND "connection_statistics_schoolrealtimeregistration"."rt_registration_date"::date <= '{end_date}'
            AND (t."date" BETWEEN '{start_date}' AND '{end_date}')
            AND t."live_data_source" IN ({live_source_types})
            AND t."deleted" IS NULL
            AND t."{col_name}" IS NOT NULL
        )
        GROUP BY t."date"{school_group_by}
        ORDER BY t."date" ASC
        """

        kwargs['country_condition'] = ''
        kwargs['admin1_condition'] = ''
        kwargs['school_condition'] = ''
        kwargs['school_selection'] = ''
        kwargs['school_group_by'] = ''
        kwargs['school_weekly_join'] = ''
        kwargs['school_weekly_condition'] = ''

        if len(kwargs.get('school_ids', [])) > 0:
            kwargs['school_condition'] = '"schools_school"."id" IN ({0}) AND '.format(','.join(kwargs['school_ids']))
            kwargs['school_selection'] = '"schools_school"."id", '
            kwargs['school_group_by'] = ', "schools_school"."id"'
        elif len(kwargs.get('admin1_ids', [])) > 0:
            kwargs['admin1_condition'] = '"schools_school"."admin1_id" IN ({0}) AND'.format(
                ','.join([str(admin1_id) for admin1_id in kwargs['admin1_ids']])
            )
        elif len(kwargs.get('country_ids', [])) > 0:
            kwargs['country_condition'] = '"schools_school"."country_id" IN ({0}) AND'.format(
                ','.join([str(country_id) for country_id in kwargs['country_ids']])
            )

        if len(kwargs['school_filters']) > 0:
            kwargs['school_condition'] += kwargs['school_filters'] + ' AND '

        if len(kwargs['school_static_filters']) > 0:
            kwargs['school_weekly_join'] = """
            INNER JOIN "connection_statistics_schoolweeklystatus"
                ON "schools_school"."last_weekly_status_id" = "connection_statistics_schoolweeklystatus"."id"
            """
            kwargs['school_weekly_condition'] = kwargs['school_static_filters'] + ' AND '

        kwargs['col_function'] = kwargs['parameter_col_function_sql'].format(**kwargs)

        return query.format(**kwargs)

    def generate_graph_data(self):
        kwargs = copy.deepcopy(self.kwargs)

        # Get the daily connectivity_speed for the given country from SchoolDailyStatus model
        data = db_utilities.sql_to_response(self.get_avg_query(**kwargs), label=self.__class__.__name__, db_var=settings.READ_ONLY_DB_KEY)

        # Generate the graph data in the desired format
        graph_data = []
        current_date = kwargs['start_date']

        while current_date <= kwargs['end_date']:
            graph_data.append({
                'group': 'Speed',
                'key': date_utilities.format_date(current_date),
                'value': None  # Default value, will be updated later if data exists for the date
            })
            current_date += timedelta(days=1)

        round_unit_value = kwargs['round_unit_value']

        if len(kwargs.get('school_ids', [])) > 0:
            graph_data_per_school = {}
            all_positive_speeds_per_school = {}

            for school_id in kwargs.get('school_ids', []):
                graph_data_per_school[school_id] = copy.deepcopy(graph_data)
                all_positive_speeds_per_school[school_id] = []

            # Update the graph_data with actual values if they exist
            for daily_avg_data in data:
                school_id = str(daily_avg_data['id'])
                formatted_date = date_utilities.format_date(daily_avg_data['date'])
                school_graph_data = graph_data_per_school[school_id]
                school_all_positive_speeds = all_positive_speeds_per_school[school_id]
                for entry in school_graph_data:
                    if entry['key'] == formatted_date:
                        try:
                            rounded_speed = 0
                            if daily_avg_data['field_avg'] is not None:
                                rounded_speed = round(eval(round_unit_value.format(val=daily_avg_data['field_avg'])), 2)
                            entry['value'] = rounded_speed
                            school_all_positive_speeds.append(rounded_speed)
                        except (KeyError, TypeError):
                            pass
                graph_data_per_school[school_id] = school_graph_data
                all_positive_speeds_per_school[school_id] = school_all_positive_speeds
            return graph_data_per_school, all_positive_speeds_per_school

        all_positive_speeds = []
        # Update the graph_data with actual values if they exist
        for daily_avg_data in data:
            formatted_date = date_utilities.format_date(daily_avg_data['date'])
            for entry in graph_data:
                if entry['key'] == formatted_date:
                    try:
                        rounded_speed = 0
                        if daily_avg_data['field_avg'] is not None:
                            rounded_speed = round(eval(round_unit_value.format(val=daily_avg_data['field_avg'])), 2)
                        entry['value'] = rounded_speed
                        all_positive_speeds.append(rounded_speed)
                    except (KeyError, TypeError):
                        pass
        return graph_data, all_positive_speeds

    def get_static_info_query(self, query_labels):
        query = """
        SELECT {label_case_statements}
            COUNT(DISTINCT CASE WHEN {table_name}."{col_name}" IS NOT NULL THEN "schools_school"."id" ELSE NULL END)
            AS "total_schools"
        FROM "schools_school"
        INNER JOIN connection_statistics_schoolweeklystatus sws ON "schools_school"."last_weekly_status_id" = sws."id"
        {school_weekly_join}
        WHERE "schools_school"."deleted" IS NULL
        {country_condition}
        {admin1_condition}
        {school_condition}
        {school_weekly_condition}
        """

        kwargs = copy.deepcopy(self.kwargs)

        kwargs['country_condition'] = ''
        kwargs['admin1_condition'] = ''
        kwargs['school_condition'] = ''
        kwargs['school_weekly_join'] = ''
        kwargs['school_weekly_condition'] = ''

        if len(kwargs.get('admin1_ids', [])) > 0:
            kwargs['admin1_condition'] = ' AND "schools_school"."admin1_id" IN ({0})'.format(
                ','.join([str(admin1_id) for admin1_id in kwargs['admin1_ids']])
            )
        elif len(kwargs.get('country_ids', [])) > 0:
            kwargs['country_condition'] = ' AND "schools_school"."country_id" IN ({0})'.format(
                ','.join([str(country_id) for country_id in kwargs['country_ids']])
            )

        if len(kwargs['school_filters']) > 0:
            kwargs['school_condition'] = ' AND ' + kwargs['school_filters']

        if len(kwargs['school_static_filters']) > 0:
            kwargs['school_weekly_join'] = """
            INNER JOIN "connection_statistics_schoolweeklystatus"
                ON sws."id" = "connection_statistics_schoolweeklystatus"."id"
            """
            kwargs['school_weekly_condition'] = ' AND ' + kwargs['school_static_filters']

        legend_configs = kwargs['legend_configs']
        label_cases = []
        values_l = []
        parameter_col_type = kwargs['parameter_col'].get('type', 'str').lower()
        kwargs['table_name'] = kwargs['parameter_col'].get('table_name', 'sws')
        is_sql_value = False

        for title, values_and_label in legend_configs.items():
            values = list(filter(lambda val: val if not core_utilities.is_blank_string(val) else None,
                                 values_and_label.get('values', [])))
            label = values_and_label.get('labels', title).strip()
            query_labels.append(label)

            if len(values) > 0:
                is_sql_value = 'SQL:' in values[0]
                if is_sql_value:
                    sql_statement = str(','.join(values)).replace('SQL:', '').format(
                        table_name=kwargs['table_name'],
                        col_name=kwargs['col_name'],
                    )
                    label_cases.append(
                        'COUNT(DISTINCT CASE WHEN {sql} THEN schools_school."id" ELSE NULL END) AS "{label}",'.format(
                            sql=sql_statement,
                            label=label,
                        ))
                else:
                    values_l.extend(values)
                    if parameter_col_type == 'str':
                        label_cases.append(
                            'COUNT(DISTINCT CASE WHEN LOWER({table_name}."{col_name}") IN ({value}) '
                            'THEN schools_school."id" ELSE NULL END) AS "{label}",'.format(
                                table_name=kwargs['table_name'],
                                col_name=kwargs['col_name'],
                                label=label,
                                value=','.join(["'" + str(v).lower() + "'" for v in values])
                            ))
                    elif parameter_col_type == 'int':
                        label_cases.append(
                            'COUNT(DISTINCT CASE WHEN {table_name}."{col_name}" IN ({value}) '
                            'THEN schools_school."id" ELSE NULL END) AS "{label}",'.format(
                                table_name=kwargs['table_name'],
                                col_name=kwargs['col_name'],
                                label=label,
                                value=','.join([str(v) for v in values])
                            ))
            else:
                if is_sql_value:
                    label_cases.append(
                        'COUNT(DISTINCT CASE WHEN {table_name}."{col_name}" IS NULL THEN schools_school."id" ELSE NULL END) '
                        'AS "{label}",'.format(
                            table_name=kwargs['table_name'],
                            col_name=kwargs['col_name'],
                            label=label,
                        ))
                else:
                    values = set(values_l)
                    if parameter_col_type == 'str':
                        label_cases.append(
                            'COUNT(DISTINCT CASE WHEN LOWER({table_name}."{col_name}") NOT IN ({value}) '
                            'THEN schools_school."id" ELSE NULL END) AS "{label}",'.format(
                                table_name=kwargs['table_name'],
                                col_name=kwargs['col_name'],
                                label=label,
                                value=','.join(["'" + str(v).lower() + "'" for v in values])
                            ))
                    elif parameter_col_type == 'int':
                        label_cases.append(
                            'COUNT(DISTINCT CASE WHEN {table_name}."{col_name}" NOT IN ({value}) '
                            'THEN schools_school."id" ELSE NULL END) AS "{label}",'.format(
                                table_name=kwargs['table_name'],
                                col_name=kwargs['col_name'],
                                label=label,
                                value=','.join([str(v) for v in values])
                            ))

        kwargs['label_case_statements'] = ' '.join(label_cases)

        return query.format(**kwargs)

    def get_static_school_view_info_query(self):
        query = """
        SELECT schools_school."id",
            schools_school."name",
            schools_school."external_id",
            schools_school."giga_id_school",
            schools_school."country_id",
            c."name" AS country_name,
            schools_school."admin1_id",
            adm1_metadata."name" AS admin1_name,
            adm1_metadata."giga_id_admin" AS admin1_code,
            adm1_metadata."description_ui_label" AS admin1_description_ui_label,
            schools_school."admin2_id",
            adm2_metadata."name" AS admin2_name,
            adm2_metadata."giga_id_admin" AS admin2_code,
            adm2_metadata."description_ui_label" AS admin2_description_ui_label,
            schools_school."environment",
            schools_school."education_level",
            {table_name}."{col_name}" AS field_value,
            {label_case_statements}
            ST_AsGeoJSON(ST_Transform(schools_school."geopoint", 4326)) AS geopoint,
            CASE WHEN schools_school.connectivity_status IN ('good', 'moderate') THEN 'connected'
                WHEN schools_school.connectivity_status = 'no' THEN 'not_connected'
                ELSE 'unknown'
            END as connectivity_status
        FROM "schools_school"
        INNER JOIN locations_country c ON c.id = schools_school.country_id
            AND c."deleted" IS NULL
        INNER JOIN connection_statistics_schoolweeklystatus sws ON schools_school.last_weekly_status_id = sws.id
        LEFT JOIN locations_countryadminmetadata AS adm1_metadata
            ON adm1_metadata."id" = schools_school.admin1_id
            AND adm1_metadata."layer_name" = 'adm1'
            AND adm1_metadata."deleted" IS NULL
        LEFT JOIN locations_countryadminmetadata AS adm2_metadata
            ON adm2_metadata."id" = schools_school.admin2_id
            AND adm2_metadata."layer_name" = 'adm2'
            AND adm2_metadata."deleted" IS NULL
        WHERE "schools_school"."id" IN ({ids})
        """

        kwargs = copy.deepcopy(self.kwargs)
        kwargs['ids'] = ','.join(kwargs['school_ids'])

        legend_configs = kwargs['legend_configs']
        label_cases = []
        values_l = []
        parameter_col_type = kwargs['parameter_col'].get('type', 'str').lower()
        kwargs['table_name'] = kwargs['parameter_col'].get('table_name', 'sws')

        for title, values_and_label in legend_configs.items():
            values = list(filter(lambda val: val if not core_utilities.is_blank_string(val) else None,
                                 values_and_label.get('values', [])))

            if len(values) > 0:
                is_sql_value = 'SQL:' in values[0]
                if is_sql_value:
                    sql_statement = str(','.join(values)).replace('SQL:', '').format(
                        table_name=kwargs['table_name'],
                        col_name=kwargs['col_name'],
                    )
                    label_cases.append("""WHEN {sql} THEN '{label}'""".format(sql=sql_statement, label=title))
                else:
                    values_l.extend(values)
                    if parameter_col_type == 'str':
                        label_cases.append(
                            """WHEN LOWER({table_name}."{col_name}") IN ({value}) THEN '{label}'""".format(
                                table_name=kwargs['table_name'],
                                col_name=kwargs['col_name'],
                                label=title,
                                value=','.join(["'" + str(v).lower() + "'" for v in values])
                            ))
                    elif parameter_col_type == 'int':
                        label_cases.append(
                            """WHEN {table_name}."{col_name}" IN ({value}) THEN '{label}'""".format(
                                table_name=kwargs['table_name'],
                                col_name=kwargs['col_name'],
                                label=title,
                                value=','.join([str(v) for v in values])
                            ))
            else:
                label_cases.append("ELSE '{label}'".format(label=title))

        kwargs['label_case_statements'] = 'CASE ' + ' '.join(label_cases) + 'END AS field_status,'

        return query.format(**kwargs)

    def get(self, request, *args, **kwargs):
        use_cached_data = self.request.query_params.get(self.CACHE_KEY, 'on').lower() in ['on', 'true']
        request_path = remove_query_param(request.get_full_path(), 'cache')
        cache_key = self.get_cache_key()

        response = None
        if use_cached_data:
            response = cache_manager.get(cache_key)

        if not response:
            data_layer_instance = get_object_or_404(
                accounts_models.DataLayer.objects.all(),
                pk=self.kwargs.get('pk'),
                status=accounts_models.DataLayer.LAYER_STATUS_PUBLISHED,
            )

            data_sources = data_layer_instance.data_sources.all()

            live_data_sources = ['UNKNOWN']

            for d in data_sources:
                source_type = d.data_source.data_source_type
                if source_type == accounts_models.DataSource.DATA_SOURCE_TYPE_QOS:
                    live_data_sources.append(statistics_configs.QOS_SOURCE)
                elif source_type == accounts_models.DataSource.DATA_SOURCE_TYPE_DAILY_CHECK_APP:
                    live_data_sources.append(statistics_configs.DAILY_CHECK_APP_MLAB_SOURCE)

            country_ids = data_layer_instance.applicable_countries
            parameter_col = data_sources.first().data_source_column
            parameter_col_function = data_sources.first().data_source_column_function
            column_function_sql = self.get_column_function_sql(parameter_col_function)

            parameter_column_name = str(parameter_col['name'])
            parameter_column_unit = str(parameter_col.get('unit', '')).lower()
            base_benchmark = str(parameter_col.get('base_benchmark', 1))
            display_unit = parameter_col.get('display_unit', '')

            self.update_kwargs(country_ids, data_layer_instance)
            benchmark_value, benchmark_unit = self.get_benchmark_value(data_layer_instance)
            global_benchmark = data_layer_instance.global_benchmark.get('value')

            legend_configs = self.get_legend_configs(data_layer_instance)

            unit_agg_str = '{val}'

            if (
                self.kwargs['convert_unit'] and
                not core_utilities.is_blank_string(parameter_column_unit) and
                self.kwargs['convert_unit'].lower() != parameter_column_unit
            ):
                convert_unit = self.kwargs['convert_unit'].lower()

                if convert_unit == 'mbps' and parameter_column_unit == 'bps':
                    unit_agg_str = '{val} / (1000 * 1000)'
                elif convert_unit == 'mbps' and parameter_column_unit == 'kbps':
                    unit_agg_str = '{val} / 1000'
                elif convert_unit == 'kbps' and parameter_column_unit == 'bps':
                    unit_agg_str = '{val} / 1000'
                elif convert_unit == 'kbps' and parameter_column_unit == 'mbps':
                    unit_agg_str = '{val} * 1000'
                elif convert_unit == 'bps' and parameter_column_unit == 'kbps':
                    unit_agg_str = '{val} * 1000'
                elif convert_unit == 'bps' and parameter_column_unit == 'mbps':
                    unit_agg_str = '{val} * 1000 * 1000'

            self.kwargs['round_unit_value'] = unit_agg_str

            if data_layer_instance.type == accounts_models.DataLayer.LAYER_TYPE_LIVE:

                self.kwargs.update({
                    'col_name': parameter_column_name,
                    'benchmark_value': benchmark_value,
                    'global_benchmark': global_benchmark,
                    'national_benchmark': benchmark_value,
                    'base_benchmark': base_benchmark,
                    'live_source_types': ','.join(["'" + str(source) + "'" for source in set(live_data_sources)]),
                    'parameter_col': parameter_col,
                    'parameter_col_function_sql': column_function_sql,
                    'is_reverse': data_layer_instance.is_reverse,
                    'legend_configs': legend_configs,
                })

                if len(self.kwargs.get('school_ids', [])) > 0:
                    info_panel_school_list = db_utilities.sql_to_response(self.get_school_view_info_query(),
                                                                          label=self.__class__.__name__,
                                                                          db_var=settings.READ_ONLY_DB_KEY)
                    statistics = db_utilities.sql_to_response(self.get_school_view_statistics_info_query(),
                                                              label=self.__class__.__name__,
                                                              db_var=settings.READ_ONLY_DB_KEY)
                    graph_data, positive_speeds = self.generate_graph_data()

                    if len(info_panel_school_list) > 0:
                        for info_panel_school in info_panel_school_list:
                            info_panel_school['geopoint'] = json.loads(info_panel_school['geopoint'])
                            info_panel_school['statistics'] = list(filter(
                                lambda s: s['school_id'] == info_panel_school['id'], statistics))[-1]

                            # live_avg = (round(sum(positive_speeds[str(info_panel_school['id'])]) / len(
                            #     positive_speeds[str(info_panel_school['id'])]), 2) if len(
                            #     positive_speeds[str(info_panel_school['id'])]) > 0 else 0)

                            info_panel_school['live_avg'] = self.get_live_avg(
                                parameter_col_function.get('name', 'avg'),
                                positive_speeds[str(info_panel_school['id'])]
                            )
                            info_panel_school['graph_data'] = graph_data[str(info_panel_school['id'])]

                            benchmark_value_from_sql = info_panel_school.get('benchmark_sql_value', None)
                            if benchmark_value_from_sql:
                                rounded_benchmark_value_int = round(
                                    eval(unit_agg_str.format(
                                        val=core_utilities.convert_to_int(benchmark_value_from_sql))), 2)
                                benchmark_value = str(benchmark_value_from_sql)
                            else:
                                rounded_benchmark_value_int = round(
                                    eval(unit_agg_str.format(val=core_utilities.convert_to_int(benchmark_value))), 2)

                            info_panel_school['benchmark_metadata'] = {
                                'benchmark_value': benchmark_value,
                                'rounded_benchmark_value': rounded_benchmark_value_int,
                                'benchmark_unit': benchmark_unit,
                                'base_benchmark': base_benchmark,
                                'parameter_column_unit': parameter_column_unit,
                                'round_unit_value': unit_agg_str,
                                'convert_unit': self.kwargs.get('convert_unit'),
                                'display_unit': display_unit,
                            }

                    response = info_panel_school_list
                else:
                    is_data_synced_qs = SchoolWeeklyStatus.objects.filter(
                        school__realtime_registration_status__rt_registered=True,
                    )

                    if len(self.kwargs['school_filters']) > 0:
                        is_data_synced_qs = is_data_synced_qs.extra(where=[self.kwargs['school_filters']])

                    if len(self.kwargs['school_static_filters']) > 0:
                        is_data_synced_qs = is_data_synced_qs.extra(where=[self.kwargs['school_static_filters']])

                    if len(self.kwargs.get('admin1_ids', [])) > 0:
                        is_data_synced_qs = is_data_synced_qs.filter(school__admin1_id__in=self.kwargs['admin1_ids'])
                    elif len(self.kwargs.get('country_ids', [])) > 0:
                        is_data_synced_qs = is_data_synced_qs.filter(school__country_id__in=self.kwargs['country_ids'])

                    query_response = db_utilities.sql_to_response(self.get_info_query(),
                                                                  label=self.__class__.__name__,
                                                                  db_var=settings.READ_ONLY_DB_KEY)[-1]

                    graph_data, positive_speeds = self.generate_graph_data()
                    live_avg = self.get_live_avg(
                        parameter_col_function.get('name', 'avg'),
                        positive_speeds
                    )

                    live_avg_connectivity = 'unknown'

                    benchmark_value_from_sql = query_response.get('benchmark_sql_value', None)
                    if benchmark_value_from_sql:
                        rounded_benchmark_value_int = round(
                                eval(unit_agg_str.format(val=core_utilities.convert_to_int(benchmark_value_from_sql))), 2)
                        benchmark_value = str(benchmark_value_from_sql)
                    else:
                        rounded_benchmark_value_int = round(
                            eval(unit_agg_str.format(val=core_utilities.convert_to_int(benchmark_value))), 2)

                    rounded_base_benchmark_int = round(
                        eval(unit_agg_str.format(val=core_utilities.convert_to_int(base_benchmark))), 2)

                    if data_layer_instance.is_reverse:
                        if live_avg < rounded_benchmark_value_int:
                            live_avg_connectivity = 'good'
                        elif rounded_benchmark_value_int <= live_avg <= rounded_base_benchmark_int:
                            live_avg_connectivity = 'moderate'
                        elif live_avg > rounded_base_benchmark_int:
                            live_avg_connectivity = 'bad'
                    else:
                        if live_avg > rounded_benchmark_value_int:
                            live_avg_connectivity = 'good'
                        elif rounded_base_benchmark_int <= live_avg <= rounded_benchmark_value_int:
                            live_avg_connectivity = 'moderate'
                        elif live_avg < rounded_base_benchmark_int:
                            live_avg_connectivity = 'bad'

                    response = {
                        'no_of_schools_measure': query_response['no_of_schools_measure'],
                        'school_with_realtime_data': query_response['school_with_realtime_data'],
                        'real_time_connected_schools': {
                            'good': query_response['good'],
                            'moderate': query_response['moderate'],
                            'no_internet': query_response['bad'],
                            'unknown': query_response['unknown'],
                        },
                        'is_data_synced': is_data_synced_qs.exists(),
                        'live_avg': live_avg,
                        'live_avg_connectivity': live_avg_connectivity,
                        'graph_data': graph_data,
                        'benchmark_metadata': {
                            'benchmark_value': benchmark_value,
                            'rounded_benchmark_value': rounded_benchmark_value_int,
                            'benchmark_unit': benchmark_unit,
                            'base_benchmark': base_benchmark,
                            'parameter_column_unit': parameter_column_unit,
                            'round_unit_value': unit_agg_str,
                            'convert_unit': self.kwargs.get('convert_unit'),
                            'display_unit': display_unit,
                        },
                    }
            else:
                self.kwargs.update({
                    'col_name': parameter_column_name,
                    'legend_configs': legend_configs,
                    'parameter_col': parameter_col,
                })

                if len(self.kwargs.get('school_ids', [])) > 0:
                    info_panel_school_list = db_utilities.sql_to_response(self.get_static_school_view_info_query(),
                                                                          label=self.__class__.__name__,
                                                                          db_var=settings.READ_ONLY_DB_KEY)
                    statistics = db_utilities.sql_to_response(self.get_school_view_statistics_info_query(),
                                                              label=self.__class__.__name__,
                                                              db_var=settings.READ_ONLY_DB_KEY)

                    if len(info_panel_school_list) > 0:
                        for info_panel_school in info_panel_school_list:
                            info_panel_school['geopoint'] = json.loads(info_panel_school['geopoint'])
                            info_panel_school['statistics'] = list(filter(
                                lambda s: s['school_id'] == info_panel_school['id'], statistics))[-1]

                    response = info_panel_school_list
                else:
                    query_labels = []
                    query_response = db_utilities.sql_to_response(self.get_static_info_query(query_labels),
                                                                  label=self.__class__.__name__,
                                                                  db_var=settings.READ_ONLY_DB_KEY)[-1]
                    response = {
                        'total_schools': query_response['total_schools'],
                        'connected_schools': {label: query_response[label] for label in query_labels},
                        'legend_configs': legend_configs,
                        'benchmark_metadata': {
                            'parameter_column_unit': parameter_column_unit,
                            'display_unit': display_unit,
                        },
                    }

            cache_manager.set(cache_key, response, request_path=request_path,
                              soft_timeout=settings.CACHE_CONTROL_MAX_AGE)

        return Response(data=response)


@method_decorator([
    custom_cache_control(
        public=True,
        max_age=settings.CACHE_CONTROL_MAX_AGE_FOR_FE,
        cache_status_codes=[rest_status.HTTP_200_OK,],
    )
], name='dispatch')
class DataLayerMapViewSet(BaseDataLayerAPIViewSet, account_utilities.BaseTileGenerator):
    CACHE_KEY = 'cache'
    CACHE_KEY_PREFIX = 'DATA_LAYER_MAP'

    def get_cache_key(self):
        pk = self.kwargs.get('pk')
        params = dict(self.request.query_params)
        params.pop(self.CACHE_KEY, None)
        return '{0}_{1}_{2}'.format(
            self.CACHE_KEY_PREFIX,
            pk,
            '_'.join(map(lambda x: '{0}_{1}'.format(x[0], x[1]), sorted(params.items()))),
        )

    def get_live_map_query(self, env, request):
        query = """
        WITH bounds AS (
                SELECT {env} AS geom,
                {env}::box2d AS b2d
            ),
            mvtgeom AS (
                SELECT DISTINCT ST_AsMVTGeom(ST_Transform("schools_school".geopoint, 3857), bounds.b2d) AS geom,
                    {random_select_list}
                    "schools_school".id,
<<<<<<< HEAD
                    CASE WHEN sds.rt_connected = True THEN True ELSE False END AS is_rt_connected,
=======
                    True AS is_rt_connected,
>>>>>>> fa7651e9
                    sds.{col_name} AS field_avg,
                    {case_conditions}
                    'connected' AS connectivity_status
                FROM schools_school
                INNER JOIN bounds ON ST_Intersects("schools_school".geopoint, ST_Transform(bounds.geom, 4326))
                INNER JOIN (
                    SELECT "schools_school"."id" AS school_id,
                        "schools_school"."last_weekly_status_id",
<<<<<<< HEAD
                        AVG(t."{col_name}") AS "{col_name}",
                        TRUE AS rt_connected
=======
                        {col_function} AS "{col_name}"
>>>>>>> fa7651e9
                    FROM "schools_school"
                    INNER JOIN connection_statistics_schoolrealtimeregistration rt_status ON
                        rt_status."school_id" = "schools_school".id
                    {school_weekly_join}
                    LEFT OUTER JOIN "connection_statistics_schooldailystatus" t ON (
                        "schools_school"."id" = t."school_id"
                        AND t."deleted" IS NULL
                        AND (t."date" BETWEEN '{start_date}' AND '{end_date}')
                        AND t."live_data_source" IN ({live_source_types})
                    )
                    WHERE (
                        "schools_school"."deleted" IS NULL
                        AND rt_status."deleted" IS NULL
                        AND t."deleted" IS NULL
                        {country_condition}
                        {admin1_condition}
                        {school_condition}
                        {school_weekly_condition}
                        AND rt_status."rt_registered" = True
                        AND rt_status."rt_registration_date"::date <= '{end_date}'
                    )
                    GROUP BY "schools_school"."id"
                ) AS sds ON sds.school_id = "schools_school".id
                {school_weekly_outer_join}
                WHERE "schools_school"."deleted" IS NULL
<<<<<<< HEAD
                    {country_outer_condition}
                    {admin1_outer_condition}
                    {school_outer_condition}
                    {school_weekly_condition}
                {random_order}
                {limit_condition}
=======
                    {random_order}
                    {limit_condition}
>>>>>>> fa7651e9
            )
            SELECT ST_AsMVT(DISTINCT mvtgeom.*) FROM mvtgeom;
        """

        kwargs = copy.deepcopy(self.kwargs)

        kwargs['country_condition'] = ''
        kwargs['admin1_condition'] = ''
        kwargs['school_condition'] = ''

        # kwargs['country_outer_condition'] = ''
        # kwargs['admin1_outer_condition'] = ''
        # kwargs['school_outer_condition'] = ''

        kwargs['school_weekly_join'] = ''
        kwargs['school_weekly_condition'] = ''
        kwargs['school_weekly_outer_join'] = ''

        kwargs['env'] = self.envelope_to_bounds_sql(env)

        kwargs['limit_condition'] = ''
        kwargs['random_order'] = ''
        kwargs['random_select_list'] = ''

        add_random_condition = True

        legend_configs = kwargs['legend_configs']
        if len(legend_configs) > 0 and 'SQL:' in str(legend_configs):
            label_cases = []
            for title, values_and_label in legend_configs.items():
                values = list(filter(lambda val: val if not core_utilities.is_blank_string(val) else None,
                                     values_and_label.get('values', [])))

                if len(values) > 0:
                    is_sql_value = 'SQL:' in values[0]
                    if is_sql_value:
                        sql_statement = str(','.join(values)).replace('SQL:', '').format(**kwargs)
                        label_cases.append("""WHEN {sql} THEN '{label}'""".format(sql=sql_statement, label=title))
                else:
                    label_cases.append("ELSE '{label}'".format(label=title))

            kwargs['case_conditions'] = 'CASE ' + ' '.join(label_cases) + 'END AS field_status,'
            kwargs['school_weekly_outer_join'] = """
            INNER JOIN "connection_statistics_schoolweeklystatus" sws ON sds."last_weekly_status_id" = sws."id"
            """
        else:
            kwargs['case_conditions'] = """
                CASE WHEN sds.{col_name} >  {benchmark_value} THEN 'good'
                    WHEN sds.{col_name} < {benchmark_value} AND sds.{col_name} >= {base_benchmark} THEN 'moderate'
                    WHEN sds.{col_name} < {base_benchmark}  THEN 'bad'
                    ELSE 'unknown'
                END AS field_status,
            """.format(**kwargs)

            if kwargs['is_reverse'] is True:
                kwargs['case_conditions'] = """
                CASE WHEN sds.{col_name} < {benchmark_value}  THEN 'good'
                    WHEN sds.{col_name} >= {benchmark_value} AND sds.{col_name} <= {base_benchmark} THEN 'moderate'
                    WHEN sds.{col_name} > {base_benchmark} THEN 'bad'
                    ELSE 'unknown'
                END AS field_status,
                """.format(**kwargs)

        if len(kwargs.get('school_ids', [])) > 0:
            add_random_condition = False
            kwargs['school_condition'] = 'AND "schools_school"."id" IN ({0})'.format(
                ','.join([str(school_id) for school_id in kwargs['school_ids']])
            )

            # kwargs['school_outer_condition'] = 'AND "schools_school"."id" IN ({0})'.format(
            #     ','.join([str(school_id) for school_id in kwargs['school_ids']])
            # )
        elif len(kwargs.get('admin1_ids', [])) > 0:
            if settings.ADMIN_MAP_API_SAMPLING_LIMIT is not None:
                kwargs['MAP_API_SAMPLING_LIMIT'] = settings.ADMIN_MAP_API_SAMPLING_LIMIT
                add_random_condition = True
            else:
                add_random_condition = False

            kwargs['admin1_condition'] = 'AND "schools_school"."admin1_id" IN ({0})'.format(
                ','.join([str(admin1_id) for admin1_id in kwargs['admin1_ids']])
            )
            # kwargs['admin1_outer_condition'] = 'AND "schools_school"."admin1_id" IN ({0})'.format(
            #     ','.join([str(admin1_id) for admin1_id in kwargs['admin1_ids']])
            # )
        elif len(kwargs.get('country_ids', [])) > 0:
            if settings.COUNTRY_MAP_API_SAMPLING_LIMIT:
                kwargs['MAP_API_SAMPLING_LIMIT'] = settings.COUNTRY_MAP_API_SAMPLING_LIMIT
                add_random_condition = True
            else:
                add_random_condition = False

            kwargs['country_condition'] = 'AND "schools_school"."country_id" IN ({0})'.format(
                ','.join([str(country_id) for country_id in kwargs['country_ids']])
            )
            # kwargs['country_outer_condition'] = 'AND "schools_school"."country_id" IN ({0})'.format(
            #     ','.join([str(country_id) for country_id in kwargs['country_ids']])
            # )

        if len(kwargs['school_filters']) > 0:
            kwargs['school_condition'] += ' AND ' + kwargs['school_filters']
            # kwargs['school_outer_condition'] += ' AND ' + kwargs['school_filters']

        if len(kwargs['school_static_filters']) > 0:
            kwargs['school_weekly_join'] = """
            INNER JOIN "connection_statistics_schoolweeklystatus"
                ON "schools_school"."last_weekly_status_id" = "connection_statistics_schoolweeklystatus"."id"
            """
            kwargs['school_weekly_condition'] = ' AND ' + kwargs['school_static_filters']

        if add_random_condition:
            if 'limit' in request.query_params:
                limit = request.query_params['limit']
                kwargs['random_order'] = 'ORDER BY random()' if int(request.query_params.get('z', '0')) == 2 else ''
            elif kwargs.get('MAP_API_SAMPLING_LIMIT'):
                limit = kwargs['MAP_API_SAMPLING_LIMIT']
                kwargs['random_order'] = 'ORDER BY random()'
            else:
                limit = '50000'
                kwargs['random_order'] = 'ORDER BY random()' if int(request.query_params.get('z', '0')) == 2 else ''

            kwargs['limit_condition'] = 'LIMIT ' + str(limit)
            kwargs['random_select_list'] = 'random(),'

        kwargs['col_function'] = kwargs['parameter_col_function_sql'].format(**kwargs)

        return query.format(**kwargs)

    def envelope_to_sql(self, env, request):
        if self.kwargs['layer_type'] == accounts_models.DataLayer.LAYER_TYPE_LIVE:
            return self.get_live_map_query(env, request)
        return self.get_static_map_query(env, request)

    def get_static_map_query(self, env, request):
        query = """
        WITH
        bounds AS (
            SELECT {env} AS geom,
                   {env}::box2d AS b2d
        ),
        mvtgeom AS (
            SELECT DISTINCT ST_AsMVTGeom(ST_Transform(schools_school.geopoint, 3857), bounds.b2d) AS geom,
                {random_select_list}
                schools_school.id,
                {table_name}."{col_name}" AS field_value,
                'connected' AS connectivity_status,
                {label_case_statements}
            FROM schools_school
            INNER JOIN bounds ON ST_Intersects(schools_school.geopoint, ST_Transform(bounds.geom, 4326))
            INNER JOIN connection_statistics_schoolweeklystatus sws ON schools_school.last_weekly_status_id = sws.id
            {school_weekly_join}
            WHERE schools_school."deleted" IS NULL
            {country_condition}
            {admin1_condition}
            {school_condition}
            {school_weekly_condition}
            {random_order}
            {limit_condition}
        )
        SELECT ST_AsMVT(DISTINCT mvtgeom.*) FROM mvtgeom;
        """

        kwargs = copy.deepcopy(self.kwargs)

        kwargs['country_condition'] = ''
        kwargs['admin1_condition'] = ''
        kwargs['school_condition'] = ''

        kwargs['school_weekly_join'] = ''
        kwargs['school_weekly_condition'] = ''

        kwargs['env'] = self.envelope_to_bounds_sql(env)

        kwargs['limit_condition'] = ''
        kwargs['random_order'] = ''
        kwargs['random_select_list'] = ''

        add_random_condition = True

        if len(kwargs.get('school_ids', [])) > 0:
            add_random_condition = False
            kwargs['school_condition'] = 'AND schools_school."id" IN ({0})'.format(
                ','.join([str(school_id) for school_id in kwargs['school_ids']])
            )
        elif len(kwargs.get('admin1_ids', [])) > 0:
            if settings.ADMIN_MAP_API_SAMPLING_LIMIT:
                kwargs['MAP_API_SAMPLING_LIMIT'] = settings.ADMIN_MAP_API_SAMPLING_LIMIT
                add_random_condition = True
            else:
                add_random_condition = False

            kwargs['admin1_condition'] = 'AND schools_school."admin1_id" IN ({0})'.format(
                ','.join([str(admin1_id) for admin1_id in kwargs['admin1_ids']])
            )
        elif len(kwargs.get('country_ids', [])) > 0:
            if settings.COUNTRY_MAP_API_SAMPLING_LIMIT:
                kwargs['MAP_API_SAMPLING_LIMIT'] = settings.COUNTRY_MAP_API_SAMPLING_LIMIT
                add_random_condition = True
            else:
                add_random_condition = False

            kwargs['country_condition'] = 'AND schools_school."country_id" IN ({0})'.format(
                ','.join([str(country_id) for country_id in kwargs['country_ids']])
            )

        if len(kwargs['school_filters']) > 0:
            kwargs['school_condition'] += ' AND ' + kwargs['school_filters']

        if len(kwargs['school_static_filters']) > 0:
            kwargs['school_weekly_join'] = """
            INNER JOIN "connection_statistics_schoolweeklystatus"
                ON sws."id" = "connection_statistics_schoolweeklystatus"."id"
            """
            kwargs['school_weekly_condition'] = ' AND ' + kwargs['school_static_filters']

        legend_configs = kwargs['legend_configs']
        label_cases = []
        values_l = []
        parameter_col_type = kwargs['parameter_col'].get('type', 'str').lower()
        kwargs['table_name'] = kwargs['parameter_col'].get('table_name', 'sws')

        for title, values_and_label in legend_configs.items():
            values = list(filter(lambda val: val if not core_utilities.is_blank_string(val) else None,
                                 values_and_label.get('values', [])))

            if len(values) > 0:
                is_sql_value = 'SQL:' in values[0]
                if is_sql_value:
                    sql_statement = str(','.join(values)).replace('SQL:', '').format(
                        table_name=kwargs['table_name'],
                        col_name=kwargs['col_name'],
                    )
                    label_cases.append("""WHEN {sql} THEN '{label}'""".format(sql=sql_statement, label=title))
                else:
                    values_l.extend(values)
                    if parameter_col_type == 'str':
                        label_cases.append(
                            """WHEN LOWER({table_name}."{col_name}") IN ({value}) THEN '{label}'""".format(
                                table_name=kwargs['table_name'],
                                col_name=kwargs['col_name'],
                                label=title,
                                value=','.join(["'" + str(v).lower() + "'" for v in values])
                            ))
                    elif parameter_col_type == 'int':
                        label_cases.append(
                            """WHEN {table_name}."{col_name}" IN ({value}) THEN '{label}'""".format(
                                table_name=kwargs['table_name'],
                                col_name=kwargs['col_name'],
                                label=title,
                                value=','.join([str(v) for v in values])
                            ))
            else:
                label_cases.append("ELSE '{label}'".format(label=title))

        kwargs['label_case_statements'] = 'CASE ' + ' '.join(label_cases) + 'END AS field_status'

        if add_random_condition:
            if 'limit' in request.query_params:
                limit = request.query_params['limit']
                kwargs['random_order'] = 'ORDER BY random()' if int(request.query_params.get('z', '0')) == 2 else ''
            elif kwargs.get('MAP_API_SAMPLING_LIMIT'):
                limit = kwargs['MAP_API_SAMPLING_LIMIT']
                kwargs['random_order'] = 'ORDER BY random()'
            else:
                limit = '50000'
                kwargs['random_order'] = 'ORDER BY random()' if int(request.query_params.get('z', '0')) == 2 else ''

            kwargs['limit_condition'] = 'LIMIT ' + str(limit)
            kwargs['random_select_list'] = 'random(),'

        return query.format(**kwargs)

    def cache_enabled(self, data_layer_instance):
        # Cache static layer Map data
        if data_layer_instance.type == accounts_models.DataLayer.LAYER_TYPE_STATIC:
            return True

        # Check if list of country ids provided and passed country id present in it
        if len(settings.LIVE_LAYER_CACHE_FOR_COUNTRY_IDS) > 0:
            if (
                'country_ids' in self.kwargs and
                len(list(set(self.kwargs['country_ids']) & set(settings.LIVE_LAYER_CACHE_FOR_COUNTRY_IDS))) == 0
            ):
                return False

        date = core_utilities.get_current_datetime_object().date() - timedelta(weeks=settings.LIVE_LAYER_CACHE_FOR_WEEKS)
        if self.kwargs['start_date'] >= date:
            return True

        return False

    def get(self, request, *args, **kwargs):
        use_cached_data = self.request.query_params.get(self.CACHE_KEY, 'on').lower() in ['on', 'true']
        request_path = remove_query_param(request.get_full_path(), 'cache')
        cache_key = self.get_cache_key()

        response = None
        if use_cached_data:
            response = cache_manager.get(cache_key)

        if not response:
            data_layer_instance = get_object_or_404(
                accounts_models.DataLayer.objects.all(),
                pk=self.kwargs.get('pk'),
                status=accounts_models.DataLayer.LAYER_STATUS_PUBLISHED,
            )

            data_sources = data_layer_instance.data_sources.all()

            live_data_sources = ['UNKNOWN']

            for d in data_sources:
                source_type = d.data_source.data_source_type
                if source_type == accounts_models.DataSource.DATA_SOURCE_TYPE_QOS:
                    live_data_sources.append(statistics_configs.QOS_SOURCE)
                elif source_type == accounts_models.DataSource.DATA_SOURCE_TYPE_DAILY_CHECK_APP:
                    live_data_sources.append(statistics_configs.DAILY_CHECK_APP_MLAB_SOURCE)

            country_ids = data_layer_instance.applicable_countries
            parameter_col = data_sources.first().data_source_column
            column_function_sql = self.get_column_function_sql(data_sources.first().data_source_column_function)

            parameter_column_name = str(parameter_col['name'])
            base_benchmark = str(parameter_col.get('base_benchmark', 1))

            self.update_kwargs(country_ids, data_layer_instance)
            benchmark_value, _ = self.get_benchmark_value(data_layer_instance)
            global_benchmark = data_layer_instance.global_benchmark.get('value')

            legend_configs = self.get_legend_configs(data_layer_instance)

            if data_layer_instance.type == accounts_models.DataLayer.LAYER_TYPE_LIVE:
                self.kwargs.update({
                    'col_name': parameter_column_name,
                    'benchmark_value': benchmark_value,
                    'global_benchmark': global_benchmark,
                    'national_benchmark': benchmark_value,
                    'base_benchmark': base_benchmark,
                    'live_source_types': ','.join(["'" + str(source) + "'" for source in set(live_data_sources)]),
                    'parameter_col': parameter_col,
                    'parameter_col_function_sql': column_function_sql,
                    'layer_type': accounts_models.DataLayer.LAYER_TYPE_LIVE,
                    'legend_configs': legend_configs,
                })
            else:
                self.kwargs.update({
                    'col_name': parameter_column_name,
                    'legend_configs': legend_configs,
                    'parameter_col': parameter_col,
                    'layer_type': accounts_models.DataLayer.LAYER_TYPE_STATIC,
                })

            try:
                response = self.generate_tile(request)
                if self.cache_enabled(data_layer_instance) and response.status_code == rest_status.HTTP_200_OK:
                    cache_manager.set(cache_key, response, request_path=request_path,
                                      soft_timeout=settings.CACHE_CONTROL_MAX_AGE)
            except Exception as ex:
                logger.error('Exception occurred for school connectivity tiles endpoint: {}'.format(ex))
                response = Response({'error': 'An error occurred while processing the request'}, status=500)

        return response


class LogActionViewSet(BaseModelViewSet):
    """
    LogActionViewSet
        This class is used to list all logs recorded.
        Inherits: BaseModelViewSet
    """
    model = LogEntry
    serializer_class = serializers.LogActionSerializer

    permission_classes = (
        core_permissions.IsUserAuthenticated,
        core_permissions.CanViewRecentAction,
    )

    filter_backends = (
        DjangoFilterBackend,
    )

    ordering_field_names = ['-action_time']
    apply_query_pagination = True

    filterset_fields = {
        'user_id': ['exact', 'in'],
    }

    paginator = None

    def apply_queryset_filters(self, queryset):
        """ If user not superuser then return only own Keys. For superuser return all API Keys"""
        request_user = self.request.user
        if not core_utilities.is_superuser(request_user):
            queryset = queryset.filter(user=request_user)
        return super().apply_queryset_filters(queryset)


@method_decorator([cache_control(public=True, max_age=settings.CACHE_CONTROL_MAX_AGE_FOR_FE)], name='dispatch')
class TimePlayerViewSet(BaseDataLayerAPIViewSet, account_utilities.BaseTileGenerator):
    permission_classes = (permissions.AllowAny,)

    def get_live_map_query(self, env, request):
        query = """
        WITH bounds AS (
                SELECT {env} AS geom,
                {env}::box2d AS b2d
            ),
            mvtgeom AS (
                SELECT DISTINCT ST_AsMVTGeom(ST_Transform(sds.geopoint, 3857), bounds.b2d) AS geom,
                   sds.school_id,
                   sds.year,
                   CASE
                       WHEN rt_status.rt_registered = True
                            AND EXTRACT(YEAR FROM CAST(rt_status.rt_registration_date AS DATE)) <= sds.year THEN True
                       ELSE False
                   END AS is_rt_connected,
                   {case_conditions}
                FROM bounds
                INNER JOIN (
                    SELECT schools_school.id AS school_id,
                        schools_school.geopoint,
                        EXTRACT(YEAR FROM CAST(t.date AS DATE)) AS year,
                        schools_school."last_weekly_status_id",
                        {col_function} AS "{col_name}"
                    FROM "schools_school"
                    INNER JOIN "connection_statistics_schooldailystatus" t ON schools_school."id" = t."school_id"
                    WHERE schools_school."deleted" IS NULL
                        AND t."deleted" IS NULL
                        AND schools_school."country_id" = {country_id}
                        AND EXTRACT(YEAR FROM CAST(t.date AS DATE)) >= {start_year}
                        AND t."live_data_source" IN ({live_source_types})
                    GROUP BY schools_school."id", EXTRACT(YEAR FROM CAST(t.date AS DATE))
                ) AS sds ON ST_Intersects(sds.geopoint, ST_Transform(bounds.geom, 4326))
            INNER JOIN "connection_statistics_schoolweeklystatus" sws ON sds."last_weekly_status_id" = sws."id"
            LEFT JOIN connection_statistics_schoolrealtimeregistration rt_status ON rt_status.school_id = sds.school_id
            WHERE rt_status."deleted" IS NULL
        )
        SELECT ST_AsMVT(DISTINCT mvtgeom.*) FROM mvtgeom;
        """

        kwargs = copy.deepcopy(self.kwargs)

        kwargs['env'] = self.envelope_to_bounds_sql(env)

        legend_configs = kwargs['legend_configs']
        if len(legend_configs) > 0 and 'SQL:' in str(legend_configs):
            label_cases = []
            for title, values_and_label in legend_configs.items():
                values = list(filter(lambda val: val if not core_utilities.is_blank_string(val) else None,
                                     values_and_label.get('values', [])))

                if len(values) > 0:
                    is_sql_value = 'SQL:' in values[0]
                    if is_sql_value:
                        sql_statement = str(','.join(values)).replace('SQL:', '').format(**kwargs)
                        label_cases.append("""WHEN {sql} THEN '{label}'""".format(sql=sql_statement, label=title))
                else:
                    label_cases.append("ELSE '{label}'".format(label=title))

            kwargs['case_conditions'] = 'CASE ' + ' '.join(label_cases) + 'END AS field_status'
        else:
            kwargs['case_conditions'] = """
                        CASE WHEN sds.{col_name} >  {benchmark_value} THEN 'good'
                            WHEN sds.{col_name} < {benchmark_value} AND sds.{col_name} >= {base_benchmark} THEN 'moderate'
                            WHEN sds.{col_name} < {base_benchmark}  THEN 'bad'
                            ELSE 'unknown'
                        END AS field_status
                    """.format(**kwargs)

            if kwargs['is_reverse'] is True:
                kwargs['case_conditions'] = """
                        CASE WHEN sds.{col_name} < {benchmark_value}  THEN 'good'
                            WHEN sds.{col_name} >= {benchmark_value} AND sds.{col_name} <= {base_benchmark} THEN 'moderate'
                            WHEN sds.{col_name} > {base_benchmark} THEN 'bad'
                            ELSE 'unknown'
                        END AS field_status
                        """.format(**kwargs)

        kwargs['col_function'] = kwargs['parameter_col_function_sql'].format(**kwargs)

        return query.format(**kwargs)

    def envelope_to_sql(self, env, request):
        return self.get_live_map_query(env, request)

    def get(self, request, *args, **kwargs):
        layer_id = request.query_params.get('layer_id')
        country_id = request.query_params.get('country_id')

        data_layer_instance = get_object_or_404(
            accounts_models.DataLayer.objects.all(),
            pk=layer_id,
            status=accounts_models.DataLayer.LAYER_STATUS_PUBLISHED,
        )

        data_sources = data_layer_instance.data_sources.all()

        live_data_sources = ['UNKNOWN']

        for d in data_sources:
            source_type = d.data_source.data_source_type
            if source_type == accounts_models.DataSource.DATA_SOURCE_TYPE_QOS:
                live_data_sources.append(statistics_configs.QOS_SOURCE)
            elif source_type == accounts_models.DataSource.DATA_SOURCE_TYPE_DAILY_CHECK_APP:
                live_data_sources.append(statistics_configs.DAILY_CHECK_APP_MLAB_SOURCE)

        parameter_col = data_sources.first().data_source_column
        column_function_sql = self.get_column_function_sql(data_sources.first().data_source_column_function)

        parameter_column_name = str(parameter_col['name'])
        base_benchmark = str(parameter_col.get('base_benchmark', 1))

        self.kwargs['benchmark'] = 'national' if request.query_params.get('benchmark', 'global') == 'national' else 'global'
        self.kwargs['country_id'] = country_id
        self.kwargs['col_name'] = parameter_column_name

        benchmark_value, _ = self.get_benchmark_value(data_layer_instance)
        legend_configs = self.get_legend_configs(data_layer_instance)

        if data_layer_instance.type == accounts_models.DataLayer.LAYER_TYPE_LIVE:
            self.kwargs.update({
                'benchmark_value': benchmark_value,
                'base_benchmark': base_benchmark,
                'live_source_types': ','.join(["'" + str(source) + "'" for source in set(live_data_sources)]),
                'parameter_col': parameter_col,
                'parameter_col_function_sql': column_function_sql,
                'layer_type': accounts_models.DataLayer.LAYER_TYPE_LIVE,
                'start_year': request.query_params.get('start_year', date_utilities.get_current_year() - 4),
                'is_reverse': data_layer_instance.is_reverse,
                'legend_configs': legend_configs,
            })

        try:
            return self.generate_tile(request)
        except Exception as ex:
            logger.error('Exception occurred for school connectivity tiles endpoint: {0}'.format(ex))
            return Response({'error': 'An error occurred while processing the request'}, status=500)


class ColumnConfigurationViewSet(BaseModelViewSet):
    model = accounts_models.ColumnConfiguration
    serializer_class = serializers.ColumnConfigurationListSerializer

    permission_classes = (
        core_permissions.IsUserAuthenticated,
        core_permissions.CanViewColumnConfigurations,
    )

    filter_backends = (
        DjangoFilterBackend,
        NullsAlwaysLastOrderingFilter,
    )

    ordering_field_names = ['label', 'name']
    apply_query_pagination = True

    filterset_fields = {
        'id': ['exact', 'in'],
        'type': ['iexact', 'in', 'exact'],
        'name': ['iexact', 'in', 'exact'],
        'table_name': ['iexact', 'in', 'exact'],
        'is_filter_applicable': ['exact'],
    }


class AdvanceFiltersViewSet(BaseModelViewSet):
    model = accounts_models.AdvanceFilter
    serializer_class = serializers.AdvanceFiltersListSerializer

    action_serializers = {
        'create': serializers.CreateAdvanceFilterSerializer,
        'partial_update': serializers.UpdateAdvanceFilterSerializer,
    }

    permission_classes = (
        core_permissions.IsUserAuthenticated,
        core_permissions.CanViewAdvanceFilters,
        core_permissions.CanAddAdvanceFilter,
        core_permissions.CanUpdateAdvanceFilter,
    )

    filter_backends = (
        DjangoFilterBackend,
        NullsAlwaysLastOrderingFilter,
        SearchFilter,
    )

    ordering_field_names = ['-last_modified_at', 'name']
    apply_query_pagination = True
    search_fields = ('=code', '=status', 'name', 'description', 'type')

    filterset_fields = {
        'id': ['exact', 'in'],
        'status': ['iexact', 'in', 'exact'],
        'published_by_id': ['exact', 'in'],
        'name': ['iexact', 'in', 'exact'],
    }

    permit_list_expands = ['created_by', 'published_by', 'last_modified_by', 'column_configuration']

    def apply_queryset_filters(self, queryset):
        """
        Override if applying more complex filters to queryset.
        :param queryset:
        :return queryset:
        """

        query_params = self.request.query_params.dict()
        query_param_keys = query_params.keys()

        if 'country_id' in query_param_keys:
            queryset = queryset.filter(
                active_countries__country=query_params['country_id'],
                active_countries__deleted__isnull=True,
            )
        elif 'country_id__in' in query_param_keys:
            queryset = queryset.filter(
                active_countries__country_id__in=[c_id.strip() for c_id in query_params['country_id__in'].split(',')],
                active_countries__deleted__isnull=True,
            )

        return super().apply_queryset_filters(queryset)

    def perform_destroy(self, instance):
        """
        Delete the filter from Admin portal listing only if its in Draft or Disabled mode.
        Published filter can not be deleted.
        """
        if instance.status in [accounts_models.AdvanceFilter.FILTER_STATUS_DRAFT,
                               accounts_models.AdvanceFilter.FILTER_STATUS_DISABLED]:
            instance.deleted = core_utilities.get_current_datetime_object()
            instance.last_modified_at = core_utilities.get_current_datetime_object()
            instance.last_modified_by = core_utilities.get_current_user(request=self.request)
            return super().perform_destroy(instance)
        raise accounts_exceptions.InvalidAdvanceFilterDeleteError(
            message_kwargs={'filter': instance.name, 'status': instance.status},
        )


class AdvanceFiltersPublishViewSet(BaseModelViewSet):
    model = accounts_models.AdvanceFilter
    serializer_class = serializers.PublishAdvanceFilterSerializer

    permission_classes = (
        core_permissions.IsUserAuthenticated,
        core_permissions.CanPublishAdvanceFilter,
    )

    def apply_queryset_filters(self, queryset):
        """
        Filter only in Draft or Disabled status can be Published.
        """
        queryset = queryset.filter(
            status__in=[accounts_models.AdvanceFilter.FILTER_STATUS_DRAFT,
                        accounts_models.AdvanceFilter.FILTER_STATUS_DISABLED],
        )
        return super().apply_queryset_filters(queryset)


class PublishedAdvanceFiltersViewSet(CachedListMixin, BaseModelViewSet):
    """
    PublishedAdvanceFiltersViewSet
    Cache Attr:
        Auto Cache: Not required
        Call Cache: Yes
    """
    LIST_CACHE_KEY_PREFIX = 'PUBLISHED_FILTERS_LIST'

    model = accounts_models.AdvanceFilter
    serializer_class = serializers.PublishedAdvanceFiltersListSerializer

    base_auth_permissions = (
        permissions.AllowAny,
    )

    filter_backends = (
        DjangoFilterBackend,
        NullsAlwaysLastOrderingFilter,
    )

    ordering_field_names = ['-last_modified_at', 'name']
    apply_query_pagination = True

    filterset_fields = {
        'id': ['exact', 'in'],
        'published_by_id': ['exact', 'in'],
        'name': ['iexact', 'in', 'exact'],
    }

    permit_list_expands = ['column_configuration', ]

    def get_list_cache_key(self):
        params = dict(self.request.query_params)
        params.pop(self.CACHE_KEY, None)
        return '{0}_{1}_{2}'.format(
            self.LIST_CACHE_KEY_PREFIX,
            '_'.join(map(lambda x: '{0}_{1}'.format(x[0], x[1]), sorted(self.kwargs.items()))),
            '_'.join(map(lambda x: '{0}_{1}'.format(x[0], x[1]), sorted(params.items()))),
        )

    def apply_queryset_filters(self, queryset):
        """
        Override if applying more complex filters to queryset.
        :param queryset:
        :return queryset:
        """

        country_id = self.kwargs.get('country_id')
        status = self.kwargs.get('status', 'PUBLISHED')

        queryset = queryset.filter(
            status=status,
            active_countries__country=country_id,
            active_countries__deleted__isnull=True,
        )

        return super().apply_queryset_filters(queryset)

    def update_serializer_context(self, context):
        context['country_id'] = self.kwargs.get('country_id')
        return context<|MERGE_RESOLUTION|>--- conflicted
+++ resolved
@@ -285,12 +285,8 @@
         }
 
         # location, also known as region.
-<<<<<<< HEAD
-        # required if you're using a multi-service or regional (not global) resource. It can be found in the Azure portal on the Keys and Endpoint page.
-=======
         # required if you're using a multi service or regional (not global) resource.
         # It can be found in the Azure portal on the Keys and Endpoint page.
->>>>>>> fa7651e9
         if settings.AI_TRANSLATION_REGION:
             headers['Ocp-Apim-Subscription-Region'] = settings.AI_TRANSLATION_REGION
 
@@ -1038,10 +1034,6 @@
             return parameter_col_function.get('sql').format(col_name='t."{col_name}"')
         return 'AVG(t."{col_name}")'
 
-<<<<<<< HEAD
-=======
-
->>>>>>> fa7651e9
 @method_decorator([
     custom_cache_control(
         public=True,
@@ -1954,11 +1946,7 @@
                 SELECT DISTINCT ST_AsMVTGeom(ST_Transform("schools_school".geopoint, 3857), bounds.b2d) AS geom,
                     {random_select_list}
                     "schools_school".id,
-<<<<<<< HEAD
-                    CASE WHEN sds.rt_connected = True THEN True ELSE False END AS is_rt_connected,
-=======
                     True AS is_rt_connected,
->>>>>>> fa7651e9
                     sds.{col_name} AS field_avg,
                     {case_conditions}
                     'connected' AS connectivity_status
@@ -1967,12 +1955,7 @@
                 INNER JOIN (
                     SELECT "schools_school"."id" AS school_id,
                         "schools_school"."last_weekly_status_id",
-<<<<<<< HEAD
-                        AVG(t."{col_name}") AS "{col_name}",
-                        TRUE AS rt_connected
-=======
                         {col_function} AS "{col_name}"
->>>>>>> fa7651e9
                     FROM "schools_school"
                     INNER JOIN connection_statistics_schoolrealtimeregistration rt_status ON
                         rt_status."school_id" = "schools_school".id
@@ -1998,17 +1981,8 @@
                 ) AS sds ON sds.school_id = "schools_school".id
                 {school_weekly_outer_join}
                 WHERE "schools_school"."deleted" IS NULL
-<<<<<<< HEAD
-                    {country_outer_condition}
-                    {admin1_outer_condition}
-                    {school_outer_condition}
-                    {school_weekly_condition}
-                {random_order}
-                {limit_condition}
-=======
                     {random_order}
                     {limit_condition}
->>>>>>> fa7651e9
             )
             SELECT ST_AsMVT(DISTINCT mvtgeom.*) FROM mvtgeom;
         """
@@ -2052,12 +2026,12 @@
 
             kwargs['case_conditions'] = 'CASE ' + ' '.join(label_cases) + 'END AS field_status,'
             kwargs['school_weekly_outer_join'] = """
-            INNER JOIN "connection_statistics_schoolweeklystatus" sws ON sds."last_weekly_status_id" = sws."id"
+            LEFT OUTER JOIN "connection_statistics_schoolweeklystatus" sws ON sds."last_weekly_status_id" = sws."id"
             """
         else:
             kwargs['case_conditions'] = """
                 CASE WHEN sds.{col_name} >  {benchmark_value} THEN 'good'
-                    WHEN sds.{col_name} < {benchmark_value} AND sds.{col_name} >= {base_benchmark} THEN 'moderate'
+                    WHEN sds.{col_name} < {benchmark_value} and sds.{col_name} >= {base_benchmark} THEN 'moderate'
                     WHEN sds.{col_name} < {base_benchmark}  THEN 'bad'
                     ELSE 'unknown'
                 END AS field_status,
@@ -2066,7 +2040,7 @@
             if kwargs['is_reverse'] is True:
                 kwargs['case_conditions'] = """
                 CASE WHEN sds.{col_name} < {benchmark_value}  THEN 'good'
-                    WHEN sds.{col_name} >= {benchmark_value} AND sds.{col_name} <= {base_benchmark} THEN 'moderate'
+                    WHEN sds.{col_name} >= {benchmark_value} and sds.{col_name} <= {base_benchmark} THEN 'moderate'
                     WHEN sds.{col_name} > {base_benchmark} THEN 'bad'
                     ELSE 'unknown'
                 END AS field_status,
@@ -2078,9 +2052,9 @@
                 ','.join([str(school_id) for school_id in kwargs['school_ids']])
             )
 
-            # kwargs['school_outer_condition'] = 'AND "schools_school"."id" IN ({0})'.format(
-            #     ','.join([str(school_id) for school_id in kwargs['school_ids']])
-            # )
+            kwargs['school_outer_condition'] = 'AND "schools_school"."id" IN ({0})'.format(
+                ','.join([str(school_id) for school_id in kwargs['school_ids']])
+            )
         elif len(kwargs.get('admin1_ids', [])) > 0:
             if settings.ADMIN_MAP_API_SAMPLING_LIMIT is not None:
                 kwargs['MAP_API_SAMPLING_LIMIT'] = settings.ADMIN_MAP_API_SAMPLING_LIMIT
@@ -2091,9 +2065,9 @@
             kwargs['admin1_condition'] = 'AND "schools_school"."admin1_id" IN ({0})'.format(
                 ','.join([str(admin1_id) for admin1_id in kwargs['admin1_ids']])
             )
-            # kwargs['admin1_outer_condition'] = 'AND "schools_school"."admin1_id" IN ({0})'.format(
-            #     ','.join([str(admin1_id) for admin1_id in kwargs['admin1_ids']])
-            # )
+            kwargs['admin1_outer_condition'] = 'AND "schools_school"."admin1_id" IN ({0})'.format(
+                ','.join([str(admin1_id) for admin1_id in kwargs['admin1_ids']])
+            )
         elif len(kwargs.get('country_ids', [])) > 0:
             if settings.COUNTRY_MAP_API_SAMPLING_LIMIT:
                 kwargs['MAP_API_SAMPLING_LIMIT'] = settings.COUNTRY_MAP_API_SAMPLING_LIMIT
@@ -2104,13 +2078,13 @@
             kwargs['country_condition'] = 'AND "schools_school"."country_id" IN ({0})'.format(
                 ','.join([str(country_id) for country_id in kwargs['country_ids']])
             )
-            # kwargs['country_outer_condition'] = 'AND "schools_school"."country_id" IN ({0})'.format(
-            #     ','.join([str(country_id) for country_id in kwargs['country_ids']])
-            # )
+            kwargs['country_outer_condition'] = 'AND "schools_school"."country_id" IN ({0})'.format(
+                ','.join([str(country_id) for country_id in kwargs['country_ids']])
+            )
 
         if len(kwargs['school_filters']) > 0:
             kwargs['school_condition'] += ' AND ' + kwargs['school_filters']
-            # kwargs['school_outer_condition'] += ' AND ' + kwargs['school_filters']
+            kwargs['school_outer_condition'] += ' AND ' + kwargs['school_filters']
 
         if len(kwargs['school_static_filters']) > 0:
             kwargs['school_weekly_join'] = """
@@ -2132,8 +2106,6 @@
 
             kwargs['limit_condition'] = 'LIMIT ' + str(limit)
             kwargs['random_select_list'] = 'random(),'
-
-        kwargs['col_function'] = kwargs['parameter_col_function_sql'].format(**kwargs)
 
         return query.format(**kwargs)
 
@@ -2154,7 +2126,10 @@
                 {random_select_list}
                 schools_school.id,
                 {table_name}."{col_name}" AS field_value,
-                'connected' AS connectivity_status,
+                CASE WHEN schools_school.connectivity_status IN ('good', 'moderate') THEN 'connected'
+                    WHEN schools_school.connectivity_status = 'no' THEN 'not_connected'
+                    ELSE 'unknown'
+                END as connectivity_status,
                 {label_case_statements}
             FROM schools_school
             INNER JOIN bounds ON ST_Intersects(schools_school.geopoint, ST_Transform(bounds.geom, 4326))
@@ -2329,7 +2304,6 @@
 
             country_ids = data_layer_instance.applicable_countries
             parameter_col = data_sources.first().data_source_column
-            column_function_sql = self.get_column_function_sql(data_sources.first().data_source_column_function)
 
             parameter_column_name = str(parameter_col['name'])
             base_benchmark = str(parameter_col.get('base_benchmark', 1))
@@ -2349,7 +2323,6 @@
                     'base_benchmark': base_benchmark,
                     'live_source_types': ','.join(["'" + str(source) + "'" for source in set(live_data_sources)]),
                     'parameter_col': parameter_col,
-                    'parameter_col_function_sql': column_function_sql,
                     'layer_type': accounts_models.DataLayer.LAYER_TYPE_LIVE,
                     'legend_configs': legend_configs,
                 })
@@ -2419,34 +2392,36 @@
                 {env}::box2d AS b2d
             ),
             mvtgeom AS (
-                SELECT DISTINCT ST_AsMVTGeom(ST_Transform(sds.geopoint, 3857), bounds.b2d) AS geom,
-                   sds.school_id,
-                   sds.year,
+                SELECT DISTINCT ST_AsMVTGeom(ST_Transform(t1.geopoint, 3857), bounds.b2d) AS geom,
+                   t1.school_id,
+                   t1.year,
                    CASE
                        WHEN rt_status.rt_registered = True
-                            AND EXTRACT(YEAR FROM CAST(rt_status.rt_registration_date AS DATE)) <= sds.year THEN True
+                            AND EXTRACT(YEAR FROM CAST(rt_status.rt_registration_date AS DATE)) <= t1.year THEN True
                        ELSE False
-                   END AS is_rt_connected,
-                   {case_conditions}
+                   END as is_rt_connected,
+                   t1.field_status
                 FROM bounds
                 INNER JOIN (
                     SELECT schools_school.id AS school_id,
                         schools_school.geopoint,
-                        EXTRACT(YEAR FROM CAST(t.date AS DATE)) AS year,
-                        schools_school."last_weekly_status_id",
-                        {col_function} AS "{col_name}"
+                        EXTRACT(YEAR FROM CAST(sds.date AS DATE)) AS year,
+                        {case_conditions}
                     FROM "schools_school"
-                    INNER JOIN "connection_statistics_schooldailystatus" t ON schools_school."id" = t."school_id"
+                    INNER JOIN "connection_statistics_schooldailystatus" sds ON (
+                        schools_school."id" = sds."school_id"
+                        AND EXTRACT(YEAR FROM CAST(sds.date AS DATE)) >= {start_year}
+                        AND sds."live_data_source" IN ({live_source_types}))
+                    INNER JOIN "connection_statistics_schoolweeklystatus" sws ON schools_school."last_weekly_status_id" = sws."id"
                     WHERE schools_school."deleted" IS NULL
-                        AND t."deleted" IS NULL
+                        AND sds."deleted" IS NULL
                         AND schools_school."country_id" = {country_id}
-                        AND EXTRACT(YEAR FROM CAST(t.date AS DATE)) >= {start_year}
-                        AND t."live_data_source" IN ({live_source_types})
-                    GROUP BY schools_school."id", EXTRACT(YEAR FROM CAST(t.date AS DATE))
-                ) AS sds ON ST_Intersects(sds.geopoint, ST_Transform(bounds.geom, 4326))
-            INNER JOIN "connection_statistics_schoolweeklystatus" sws ON sds."last_weekly_status_id" = sws."id"
-            LEFT JOIN connection_statistics_schoolrealtimeregistration rt_status ON rt_status.school_id = sds.school_id
+                    GROUP BY schools_school."id", EXTRACT(YEAR FROM CAST(sds.date AS DATE)), field_status
+                    ORDER BY schools_school.id ASC, year ASC, field_status
+                ) AS t1 ON ST_Intersects(t1.geopoint, ST_Transform(bounds.geom, 4326))
+            LEFT JOIN connection_statistics_schoolrealtimeregistration rt_status ON rt_status.school_id = t1.school_id
             WHERE rt_status."deleted" IS NULL
+            ORDER BY t1.school_id ASC, t1.year ASC
         )
         SELECT ST_AsMVT(DISTINCT mvtgeom.*) FROM mvtgeom;
         """
@@ -2474,7 +2449,7 @@
         else:
             kwargs['case_conditions'] = """
                         CASE WHEN sds.{col_name} >  {benchmark_value} THEN 'good'
-                            WHEN sds.{col_name} < {benchmark_value} AND sds.{col_name} >= {base_benchmark} THEN 'moderate'
+                            WHEN sds.{col_name} < {benchmark_value} and sds.{col_name} >= {base_benchmark} THEN 'moderate'
                             WHEN sds.{col_name} < {base_benchmark}  THEN 'bad'
                             ELSE 'unknown'
                         END AS field_status
@@ -2483,13 +2458,11 @@
             if kwargs['is_reverse'] is True:
                 kwargs['case_conditions'] = """
                         CASE WHEN sds.{col_name} < {benchmark_value}  THEN 'good'
-                            WHEN sds.{col_name} >= {benchmark_value} AND sds.{col_name} <= {base_benchmark} THEN 'moderate'
+                            WHEN sds.{col_name} >= {benchmark_value} and sds.{col_name} <= {base_benchmark} THEN 'moderate'
                             WHEN sds.{col_name} > {base_benchmark} THEN 'bad'
                             ELSE 'unknown'
                         END AS field_status
                         """.format(**kwargs)
-
-        kwargs['col_function'] = kwargs['parameter_col_function_sql'].format(**kwargs)
 
         return query.format(**kwargs)
 
@@ -2518,7 +2491,6 @@
                 live_data_sources.append(statistics_configs.DAILY_CHECK_APP_MLAB_SOURCE)
 
         parameter_col = data_sources.first().data_source_column
-        column_function_sql = self.get_column_function_sql(data_sources.first().data_source_column_function)
 
         parameter_column_name = str(parameter_col['name'])
         base_benchmark = str(parameter_col.get('base_benchmark', 1))
@@ -2536,7 +2508,6 @@
                 'base_benchmark': base_benchmark,
                 'live_source_types': ','.join(["'" + str(source) + "'" for source in set(live_data_sources)]),
                 'parameter_col': parameter_col,
-                'parameter_col_function_sql': column_function_sql,
                 'layer_type': accounts_models.DataLayer.LAYER_TYPE_LIVE,
                 'start_year': request.query_params.get('start_year', date_utilities.get_current_year() - 4),
                 'is_reverse': data_layer_instance.is_reverse,
