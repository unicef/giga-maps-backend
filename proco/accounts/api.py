import copy
import json
import logging
from datetime import timedelta

import requests
import uuid
from django.conf import settings
from django.contrib.admin.models import LogEntry
from django.db.models import Case, IntegerField, Value, When
from django.db.models import Q
from django.shortcuts import get_object_or_404
from django.utils.decorators import method_decorator
from django.views.decorators.cache import cache_control
from django_filters.rest_framework import DjangoFilterBackend
from rest_framework import permissions
from rest_framework import status as rest_status
from rest_framework.filters import SearchFilter
from rest_framework.response import Response
from rest_framework.utils.urls import remove_query_param
from rest_framework.views import APIView

from proco.accounts import exceptions as accounts_exceptions
from proco.accounts import models as accounts_models
from proco.accounts import serializers
from proco.accounts import utils as account_utilities
from proco.accounts.config import app_config as account_config
from proco.connection_statistics import models as statistics_models
from proco.connection_statistics.config import app_config as statistics_configs
from proco.connection_statistics.models import SchoolWeeklyStatus
from proco.contact.models import ContactMessage
from proco.core import db_utils as db_utilities
from proco.core import permissions as core_permissions
from proco.core import utils as core_utilities
from proco.core.viewsets import BaseModelViewSet
from proco.custom_auth import models as auth_models
from proco.locations.models import Country
from proco.utils import dates as date_utilities
from proco.utils.cache import cache_manager, custom_cache_control, no_expiry_cache_manager
from proco.utils.filters import NullsAlwaysLastOrderingFilter
from proco.utils.mixins import CachedListMixin
from proco.utils.tasks import update_all_cached_values


logger = logging.getLogger('gigamaps.' + __name__)


class APIsListAPIView(BaseModelViewSet):
    """
    APIsListAPIView
        This class is used to list all Download APIs.
        Inherits: ListAPIView
    """
    model = accounts_models.API
    serializer_class = serializers.APIsListSerializer

    base_auth_permissions = (
        permissions.AllowAny,
    )

    filter_backends = (
        DjangoFilterBackend,
        NullsAlwaysLastOrderingFilter,
    )

    ordering_field_names = ['-category', 'name']

    filterset_fields = {
        'category': ['iexact', 'in', 'exact'],
        'code': ['iexact', 'in', 'exact'],
        'name': ['iexact', 'in', 'exact'],
    }


class APIKeysViewSet(BaseModelViewSet):
    """
    APIKeysViewSet
        This class is used to list all API keys.
        Inherits: BaseModelViewSet
    """
    model = accounts_models.APIKey
    serializer_class = serializers.APIKeysListSerializer

    action_serializers = {
        'create': serializers.CreateAPIKeysSerializer,
        'partial_update': serializers.UpdateAPIKeysSerializer,
    }

    permission_classes = (
        core_permissions.IsUserAuthenticated,
        core_permissions.CanApproveRejectAPIKeyorAPIKeyExtension,
        core_permissions.CanDeleteAPIKey,
    )

    filter_backends = (
        DjangoFilterBackend,
        SearchFilter,
        # NullsAlwaysLastOrderingFilter,
    )

    ordering_fields = ('valid_to', 'status', 'last_modified_at', 'extension_status',)
    apply_query_pagination = True

    filterset_fields = {
        'status': ['iexact', 'in', 'exact'],
        'user_id': ['exact', 'in'],
    }

    search_fields = ['api__name', 'user__first_name', 'user__last_name', 'user__email']

    permit_list_expands = ['user', 'api', 'status_updated_by']

    def apply_queryset_filters(self, queryset):
        """ If user not superuser then return only own Keys. For superuser return all API Keys"""
        request_user = self.request.user
        has_approval_permission = request_user.permissions.get(
            auth_models.RolePermission.CAN_APPROVE_REJECT_API_KEY, False)

        queryset = queryset.filter(api__deleted__isnull=True, has_write_access=False)
        query_params = self.request.query_params.dict()
        query_param_keys = query_params.keys()

        if 'country_id' in query_param_keys:
            queryset = queryset.filter(
                active_countries__country=query_params['country_id'],
                active_countries__deleted__isnull=True,
            )
        elif 'country_id__in' in query_param_keys:
            queryset = queryset.filter(
                active_countries__country_id__in=[c_id.strip() for c_id in query_params['country_id__in'].split(',')],
                active_countries__deleted__isnull=True,
            )

        if not core_utilities.is_superuser(request_user) and not has_approval_permission:
            queryset = queryset.filter(user=request_user)

            queryset = queryset.annotate(
                custom_order=Case(
                    When(status='APPROVED', then=Value(1)),
                    When(status='APPROVED', extension_status='APPROVED', then=Value(2)),
                    When(status='APPROVED', extension_status='INITIATED', then=Value(3)),
                    When(status='INITIATED', then=Value(4)),
                    output_field=IntegerField(),
                )
            ).order_by('custom_order', '-valid_to', '-id')
        else:
            queryset = queryset.annotate(
                custom_order=Case(
                    When(status='INITIATED', then=Value(1)),
                    When(status='APPROVED', extension_status='INITIATED', then=Value(2)),
                    When(status='APPROVED', extension_status='APPROVED', then=Value(3)),
                    When(status='APPROVED', then=Value(4)),
                    output_field=IntegerField(),
                )
            ).order_by('custom_order', '-valid_to', '-id')

        return super().apply_queryset_filters(queryset)

    def update_serializer_context(self, context):
        api_instance = None

        if self.kwargs.get('pk'):
            api_instance = accounts_models.APIKey.objects.filter(id=self.kwargs.get('pk')).first().api
        elif self.request.data.get('api'):
            api_instance = accounts_models.API.objects.filter(id=self.request.data.get('api')).first()

        if api_instance is not None:
            context['api_instance'] = api_instance
        return context

    def perform_destroy(self, instance):
        """
        perform_destroy
        :param instance:
        :return:
        """
        request_user = core_utilities.get_current_user(request=self.request)

        instance.deleted = core_utilities.get_current_datetime_object()
        instance.last_modified_at = core_utilities.get_current_datetime_object()
        instance.last_modified_by = request_user

        status = super().perform_destroy(instance)

        api_key_user = instance.user

        # Once API Key is deleted by Admin, send the status email to the user
        if api_key_user is not None and request_user.id != api_key_user.id:
            email_subject = account_config.api_key_deletion_email_subject_format % (
                core_utilities.get_project_title(), instance.api.name,
            )
            email_message = account_config.api_key_deletion_email_message_format
            email_content = {'subject': email_subject, 'message': email_message}
            account_utilities.send_standard_email(api_key_user, email_content)
        return status


class APIKeysRequestExtensionViewSet(BaseModelViewSet):
    """
    APIKeysRequestExtensionViewSet
        This class is used to list all API keys.
        Inherits: BaseModelViewSet
    """
    model = accounts_models.APIKey
    serializer_class = serializers.UpdateAPIKeysForExtensionSerializer

    permission_classes = (
        core_permissions.IsUserAuthenticated,
    )


class ValidateAPIKeyViewSet(APIView):
    permission_classes = (
        core_permissions.IsUserAuthenticated,
    )

    def put(self, request, *args, **kwargs):
        request_user = self.request.user

        queryset = accounts_models.APIKey.objects.all().filter(
            Q(user=request_user) | Q(has_write_access=True),
            api__deleted__isnull=True,
            api_id=request.data.get('api_id'),
            api_key=request.data.get('api_key'),
            status=accounts_models.APIKey.APPROVED,
            valid_to__gte=core_utilities.get_current_datetime_object().date(),
        )

        if queryset.exists():
            return Response(status=rest_status.HTTP_200_OK)
        return Response(status=rest_status.HTTP_404_NOT_FOUND, data={'detail': 'Please enter valid api key.'})


class TranslateTextFromEnViewSet(APIView):
    permission_classes = (
        permissions.AllowAny,
    )
    CACHE_KEY = 'cache'
    CACHE_KEY_PREFIX = 'TRANSLATED_TEXT'

    def get_cache_key(self, request):
        pk = self.kwargs.get('target')

        payload = str(request.data)
        if payload:
            if len(payload) <= settings.AI_TRANSLATION_CACHE_KEY_LIMIT:
                return '{0}_{1}_{2}'.format(self.CACHE_KEY_PREFIX, pk, payload)
            else:
                return '{0}_{1}_{2}_{3}'.format(self.CACHE_KEY_PREFIX, pk, payload[:int(settings.AI_TRANSLATION_CACHE_KEY_LIMIT / 2)], payload[-int(settings.AI_TRANSLATION_CACHE_KEY_LIMIT / 2):])

    def prepare_azure_request(self, request, *args, **kwargs):
        # Add your key and endpoint
        key = settings.AI_TRANSLATION_KEY
        endpoint = settings.AI_TRANSLATION_ENDPOINT

        if not key or not endpoint:
            logger.error('Required environment variables are missing for Azure AI translation. AI_TRANSLATION_ENDPOINT, AI_TRANSLATION_KEY')
            return Response({'error': 'An error occurred while processing the request'}, status=500)

        if len(settings.AI_TRANSLATION_SUPPORTED_TARGETS) > 0 and self.kwargs.get('target') not in settings.AI_TRANSLATION_SUPPORTED_TARGETS:
            return Response({'error': 'Requested language target is not supported by the application.'}, status=500)

        payload = request.data
        if not payload:
            return Response({'error': 'Empty text can not be translated.'}, status=500)
        elif isinstance(payload, dict):
            text = request.data.get('text')
            if not text:
                return Response({'error': 'Empty text can not be translated.'}, status=500)
            payload = [payload,]

        path = 'translate'
        constructed_url = str(endpoint if str(endpoint).endswith('/') else endpoint + '/') + path

        params = {
            'api-version': '3.0',
            'from': 'en',
            'to': [self.kwargs.get('target', 'fr'),]
        }

        headers = {
            'Ocp-Apim-Subscription-Key': key,
            'Content-type': 'application/json',
            'X-ClientTraceId': str(uuid.uuid4())
        }

        # location, also known as region.
        # required if you're using a multi-service or regional (not global) resource. It can be found in the Azure portal on the Keys and Endpoint page.
        if settings.AI_TRANSLATION_REGION:
            headers['Ocp-Apim-Subscription-Region'] = settings.AI_TRANSLATION_REGION

        return requests.post(constructed_url, params=params, headers=headers, json=payload)

    def put(self, request, *args, **kwargs):
        use_cached_data = self.request.query_params.get(self.CACHE_KEY, 'on').lower() in ['on', 'true']
        request_path = remove_query_param(request.get_full_path(), 'cache')
        cache_key = self.get_cache_key(request)

        response = None
        if use_cached_data and cache_key:
            response = no_expiry_cache_manager.get(cache_key)

        if not response:
            response = self.prepare_azure_request(request, *args, **kwargs)
            if response.status_code == rest_status.HTTP_200_OK:
                try:
                    response_json = response.json()
                    no_expiry_cache_manager.set(cache_key, response_json, request_path=request_path,
                                      soft_timeout=None)
                    response  = Response(data=response_json, status=rest_status.HTTP_200_OK)
                except requests.exceptions.InvalidJSONError as ex:
                    response = Response(data=ex.strerror, status=rest_status.HTTP_400_BAD_REQUEST)
        else:
            response = Response(data=response)
        return response


class NotificationViewSet(BaseModelViewSet):
    """
    NotificationViewSet
        This class is used to list all Messages/Notifications, send new notification.
        Inherits: BaseModelViewSet
    """
    model = accounts_models.Message

    serializer_class = serializers.MessageListSerializer

    action_serializers = {
        'create': serializers.SendNotificationSerializer,
    }

    base_auth_permissions = (
        permissions.AllowAny,
    )

    permission_classes = (
        core_permissions.CanViewMessages,
        core_permissions.CanDeleteMessages,
    )

    filter_backends = (
        DjangoFilterBackend,
        NullsAlwaysLastOrderingFilter,
    )

    ordering_fields = ('last_modified_at', 'type', 'severity',)
    apply_query_pagination = True

    filterset_fields = {
        'type': ['iexact', 'in', 'exact'],
        'severity': ['iexact', 'in', 'exact'],
    }

    def get_permissions(self):
        """
        Instantiates and returns the list of permissions that this view requires.
        """
        message_type = self.request.data.get('type')
        if message_type == accounts_models.Message.TYPE_NOTIFICATION:
            self.permission_classes = self.permission_classes + (core_permissions.CanSendMessages,)

        return super().get_permissions()


class InvalidateCache(APIView):
    permission_classes = (
        core_permissions.IsUserAuthenticated,
        core_permissions.CanCleanCache,
    )

    def get(self, request, *args, **kwargs):
        if request.query_params.get('hard', settings.INVALIDATE_CACHE_HARD).lower() == 'true':
            cache_manager.invalidate(hard=True)
            message = 'Cache cleared. Map is updated in real time.'
        else:
            cache_manager.invalidate()
            message = 'Cache invalidation started. Maps will be updated in a few minutes.'

        update_all_cached_values.delay()
        return Response(data={'message': message})


class AppStaticConfigurationsViewSet(APIView):
    base_auth_permissions = (
        permissions.AllowAny,
    )

    def get(self, request, *args, **kwargs):
        static_data = {
            'API_CATEGORY_CHOICES': dict(accounts_models.API.API_CATEGORY_CHOICES),
            'API_KEY_STATUS_CHOICES': dict(accounts_models.APIKey.STATUS_CHOICES),
            'DATA_SOURCE_TYPE_CHOICES': dict(accounts_models.DataSource.DATA_SOURCE_TYPE_CHOICES),
            'DATA_SOURCE_STATUS_CHOICES': dict(accounts_models.DataSource.DATA_SOURCE_STATUS_CHOICES),
            'LAYER_TYPE_CHOICES': dict(accounts_models.DataLayer.LAYER_TYPE_CHOICES),
            'LAYER_CATEGORY_CHOICES': dict(accounts_models.DataLayer.LAYER_CATEGORY_CHOICES),
            'LAYER_STATUS_CHOICES': dict(accounts_models.DataLayer.STATUS_CHOICES),
            'MESSAGE_SEVERITY_TYPE_CHOICES': dict(accounts_models.Message.MESSAGE_SEVERITY_TYPE_CHOICES),
            'MESSAGE_MODE_CHOICES': dict(accounts_models.Message.MESSAGE_MODE_CHOICES),
            'PERMISSION_CHOICES': dict(auth_models.RolePermission.PERMISSION_CHOICES),
            'COVERAGE_TYPES': dict(statistics_models.SchoolWeeklyStatus.COVERAGE_TYPES),
            'FILTER_TYPE_CHOICES': dict(accounts_models.AdvanceFilter.FILTER_TYPE_CHOICES),
            'FILTER_QUERY_PARAM_CHOICES': dict(accounts_models.AdvanceFilter.FILTER_QUERY_PARAM_CHOICES),
            'FILTER_STATUS_CHOICES': dict(accounts_models.AdvanceFilter.STATUS_CHOICES),
            'CONTACT_MESSAGE_CATEGORY_CHOICES': dict(ContactMessage.CATEGORY_CHOICES),
        }

        return Response(data=static_data)


class DataSourceViewSet(BaseModelViewSet):
    model = accounts_models.DataSource
    serializer_class = serializers.DataSourceListSerializer

    action_serializers = {
        'create': serializers.CreateDataSourceSerializer,
        'partial_update': serializers.UpdateDataSourceSerializer,
    }

    permission_classes = (
        core_permissions.IsUserAuthenticated,
        core_permissions.CanViewDataLayer,
    )

    filter_backends = (
        DjangoFilterBackend,
        NullsAlwaysLastOrderingFilter,
    )

    ordering_fields = ('status', 'last_modified_at', 'data_source_type', 'name',)
    filterset_fields = {
        'id': ['exact', 'in'],
        'status': ['iexact', 'in', 'exact'],
        'published_by_id': ['exact', 'in'],
        'data_source_type': ['iexact', 'in', 'exact'],
        'name': ['iexact', 'in', 'exact'],
    }

    permit_list_expands = ['created_by', 'published_by', 'last_modified_by']

    def perform_destroy(self, instance):
        """
        perform_destroy
        :param instance:
        :return:
        """
        instance.deleted = core_utilities.get_current_datetime_object()
        instance.last_modified_at = core_utilities.get_current_datetime_object()
        instance.last_modified_by = core_utilities.get_current_user(request=self.request)
        return super().perform_destroy(instance)


class DataSourcePublishViewSet(BaseModelViewSet):
    model = accounts_models.DataSource
    serializer_class = serializers.PublishDataSourceSerializer

    permission_classes = (
        core_permissions.IsUserAuthenticated,
        core_permissions.CanPublishDataLayer,
    )


class DataLayersViewSet(BaseModelViewSet):
    model = accounts_models.DataLayer
    serializer_class = serializers.DataLayersListSerializer

    action_serializers = {
        'create': serializers.CreateDataLayersSerializer,
        'partial_update': serializers.UpdateDataLayerSerializer,
    }

    permission_classes = (
        core_permissions.IsUserAuthenticated,
        core_permissions.CanViewDataLayer,
        core_permissions.CanAddDataLayer,
        core_permissions.CanUpdateDataLayer,
        core_permissions.CanDeleteDataLayer,
    )

    filter_backends = (
        DjangoFilterBackend,
        NullsAlwaysLastOrderingFilter,
        SearchFilter,
    )

    ordering_field_names = ['-last_modified_at', 'name']
    apply_query_pagination = True

    filterset_fields = {
        'id': ['exact', 'in'],
        'status': ['iexact', 'in', 'exact'],
        'published_by_id': ['exact', 'in'],
        'name': ['iexact', 'in', 'exact'],
    }

    search_fields = ('name', 'code', 'type',)

    permit_list_expands = ['created_by', 'published_by', 'last_modified_by']

    def update_serializer_context(self, context):
        data_source_instances = []
        if self.request.data.get('data_sources_list'):
            data_source_instances = list(accounts_models.DataSource.objects.filter(
                id__in=self.request.data.get('data_sources_list')
            ))

        if len(data_source_instances) > 0:
            context['data_sources_list'] = data_source_instances
        return context

    def apply_queryset_filters(self, queryset):
        """
        Override if applying more complex filters to queryset.
        :param queryset:
        :return queryset:
        """

        query_params = self.request.query_params.dict()
        query_param_keys = query_params.keys()

        if 'country_id' in query_param_keys:
            queryset = queryset.filter(
                active_countries__country=query_params['country_id'],
                active_countries__deleted__isnull=True,
            )
        elif 'country_id__in' in query_param_keys:
            queryset = queryset.filter(
                active_countries__country_id__in=[c_id.strip() for c_id in query_params['country_id__in'].split(',')],
                active_countries__deleted__isnull=True,
            )

        if 'is_default' in query_param_keys:
            is_default = str(query_params['is_default']).lower() == 'true'
            queryset = queryset.filter(
                active_countries__is_default=is_default,
                active_countries__deleted__isnull=True,
            )

        return super().apply_queryset_filters(queryset)

    def perform_destroy(self, instance):
        """
        perform_destroy
        :param instance:
        :return:
        """
        instance.deleted = core_utilities.get_current_datetime_object()
        instance.last_modified_at = core_utilities.get_current_datetime_object()
        instance.last_modified_by = core_utilities.get_current_user(request=self.request)
        return super().perform_destroy(instance)


class DataLayerPublishViewSet(BaseModelViewSet):
    model = accounts_models.DataLayer
    serializer_class = serializers.PublishDataLayerSerializer

    permission_classes = (
        core_permissions.IsUserAuthenticated,
        core_permissions.CanPublishDataLayer,
    )


class DataLayerPreviewViewSet(APIView):
    model = accounts_models.DataLayer

    permission_classes = (
        core_permissions.IsUserAuthenticated,
        core_permissions.CanPreviewDataLayer,
    )

    def get_column_function_sql(self, parameter_col_function):
        if isinstance(parameter_col_function, dict) and len(parameter_col_function) > 0:
            return parameter_col_function.get('sql').format(col_name='t."{col_name}"')
        return 'AVG(t."{col_name}")'

    def get_map_query(self, kwargs):
        query = """
        SELECT schools_school.id,
            CASE WHEN rt_status.rt_registered = True AND rt_status.rt_registration_date <= '{end_date}' THEN True
                    ELSE False
            END AS is_rt_connected,
            {case_conditions}
            CASE WHEN schools_school.connectivity_status IN ('good', 'moderate') THEN 'connected'
                WHEN schools_school.connectivity_status = 'no' THEN 'not_connected'
                ELSE 'unknown'
            END AS connectivity_status,
            ST_AsGeoJSON(ST_Transform(schools_school.geopoint, 4326)) AS geopoint
        FROM schools_school
        INNER JOIN connection_statistics_schoolweeklystatus sws ON schools_school.last_weekly_status_id = sws.id
        INNER JOIN connection_statistics_schoolrealtimeregistration rt_status ON rt_status.school_id = schools_school.id
        LEFT JOIN (
            SELECT "schools_school"."id" AS school_id,
                {col_function} AS "{col_name}"
            FROM "schools_school"
            INNER JOIN "connection_statistics_schooldailystatus" t ON "schools_school"."id" = t."school_id"
            WHERE (
                {country_condition}
                "schools_school"."deleted" IS NULL
                AND t."deleted" IS NULL
                AND (t."date" BETWEEN '{start_date}' AND '{end_date}')
                AND t."live_data_source" IN ({live_source_types})
            )
            GROUP BY "schools_school"."id"
            ORDER BY "schools_school"."id" ASC
        ) AS sds ON sds.school_id = schools_school.id
        WHERE schools_school."deleted" IS NULL
            AND rt_status."deleted" IS NULL
            AND rt_status."rt_registered" = True
            AND rt_status."rt_registration_date"::date <= '{end_date}'
        {country_condition_outer}
        ORDER BY random()
        LIMIT 1000
        """

        legend_configs = kwargs['legend_configs']
        if len(legend_configs) > 0 and 'SQL:' in str(legend_configs):
            label_cases = []
            for title, values_and_label in legend_configs.items():
                values = list(filter(lambda val: val if not core_utilities.is_blank_string(val) else None,
                                     values_and_label.get('values', [])))

                if len(values) > 0:
                    is_sql_value = 'SQL:' in values[0]
                    if is_sql_value:
                        sql_statement = str(','.join(values)).replace('SQL:', '').format(**kwargs)
                        label_cases.append("""WHEN {sql} THEN '{label}'""".format(sql=sql_statement, label=title))
                else:
                    label_cases.append("ELSE '{label}'".format(label=title))

            kwargs['case_conditions'] = 'CASE ' + ' '.join(label_cases) + 'END AS connectivity,'
        else:
            kwargs['case_conditions'] = """
                        CASE WHEN sds.{col_name} > {benchmark_value} THEN 'good'
                            WHEN sds.{col_name} <= {benchmark_value} and sds.{col_name} >= {base_benchmark} THEN 'moderate'
                            WHEN sds.{col_name} < {base_benchmark}  THEN 'bad'
                            ELSE 'unknown'
                        END AS connectivity,
                    """.format(**kwargs)

            if kwargs['is_reverse'] is True:
                kwargs['case_conditions'] = """
                            CASE WHEN sds.{col_name} < {benchmark_value}  THEN 'good'
                                WHEN sds.{col_name} >= {benchmark_value} AND sds.{col_name} <= {base_benchmark} THEN 'moderate'
                                WHEN sds.{col_name} > {base_benchmark} THEN 'bad'
                                ELSE 'unknown'
                            END AS connectivity,
                        """.format(**kwargs)

        if len(kwargs['country_ids']) > 0:
            kwargs['country_condition'] = '"schools_school"."country_id" IN ({0}) AND'.format(
                ','.join([str(country_id) for country_id in kwargs['country_ids']])
            )
            kwargs['country_condition_outer'] = 'AND schools_school."country_id" IN ({0})'.format(
                ','.join([str(country_id) for country_id in kwargs['country_ids']])
            )
        else:
            kwargs['country_condition'] = ''
            kwargs['country_condition_outer'] = ''

        kwargs['col_function'] = kwargs['parameter_col_function_sql'].format(**kwargs)

        return query.format(**kwargs)


    def get_static_map_query(self, kwargs):
        query = """
            SELECT
                schools_school.id,
                schools_school.name,
                {table_name}."{col_name}",
                ST_AsGeoJSON(ST_Transform(schools_school.geopoint, 4326)) as geopoint,
                {label_case_statements}
            FROM schools_school
            INNER JOIN connection_statistics_schoolweeklystatus sws ON schools_school.last_weekly_status_id = sws.id
            WHERE schools_school."deleted" IS NULL {country_condition}
            ORDER BY random()
            LIMIT 1000
            """

        kwargs['country_condition'] = ''

        if len(kwargs['country_ids']) > 0:
            kwargs['country_condition'] = 'AND schools_school.country_id IN ({0})'.format(
                ','.join([str(country_id) for country_id in kwargs['country_ids']])
            )

        legend_configs = kwargs['legend_configs']
        label_cases = []
        values_l = []
        parameter_col_type = kwargs['parameter_col'].get('type', 'str').lower()
        kwargs['table_name'] = kwargs['parameter_col'].get('table_name', 'sws')

        for title, values_and_label in legend_configs.items():
            values = list(filter(lambda val: val if not core_utilities.is_blank_string(val) else None,
                                 values_and_label.get('values', [])))

            if len(values) > 0:
                is_sql_value = 'SQL:' in values[0]
                if is_sql_value:
                    sql_statement = str(','.join(values)).replace('SQL:', '').format(
                        table_name=kwargs['table_name'],
                        col_name=kwargs['col_name'],
                    )
                    label_cases.append("""WHEN {sql} THEN '{label}'""".format(sql=sql_statement, label=title))
                else:
                    values_l.extend(values)
                    if parameter_col_type == 'str':
                        label_cases.append(
                            """WHEN LOWER({table_name}."{col_name}") IN ({value}) THEN '{label}'""".format(
                                table_name=kwargs['table_name'],
                                col_name=kwargs['col_name'],
                                label=title,
                                value=','.join(["'" + str(v).lower() + "'" for v in values])
                            ))
                    elif parameter_col_type == 'int':
                        label_cases.append(
                            """WHEN {table_name}."{col_name}" IN ({value}) THEN '{label}'""".format(
                                table_name=kwargs['table_name'],
                                col_name=kwargs['col_name'],
                                label=title,
                                value=','.join([str(v) for v in values])
                            ))
            else:
                label_cases.append("ELSE '{label}'".format(label=title))

        kwargs['label_case_statements'] = 'CASE ' + ' '.join(label_cases) + 'END AS field_status'

        return query.format(**kwargs)


    def get(self, request, *args, **kwargs):
        data_layer_instance = get_object_or_404(accounts_models.DataLayer.objects.all(), pk=self.kwargs.get('pk'))
        data_sources = data_layer_instance.data_sources.all()

        country_ids = data_layer_instance.applicable_countries
        parameter_col = data_sources.first().data_source_column
        column_function_sql = self.get_column_function_sql(data_sources.first().data_source_column_function)

        parameter_column_name = str(parameter_col['name'])
        legend_configs = data_layer_instance.legend_configs

        if data_layer_instance.type == accounts_models.DataLayer.LAYER_TYPE_LIVE:
            live_data_sources = ['UNKNOWN']
            for d in data_sources:
                source_type = d.data_source.data_source_type
                if source_type == accounts_models.DataSource.DATA_SOURCE_TYPE_QOS:
                    live_data_sources.append(statistics_configs.QOS_SOURCE)
                elif source_type == accounts_models.DataSource.DATA_SOURCE_TYPE_DAILY_CHECK_APP:
                    live_data_sources.append(statistics_configs.DAILY_CHECK_APP_MLAB_SOURCE)

            global_benchmark = data_layer_instance.global_benchmark.get('value')
            benchmark_base = str(parameter_col.get('base_benchmark', 1))

            data_layer_qs = statistics_models.SchoolDailyStatus.objects.all()
            if len(country_ids) > 0:
                data_layer_qs = data_layer_qs.filter(school__country__in=country_ids)

            date = core_utilities.get_current_datetime_object().date() - timedelta(days=6)

            latest_school_daily_instance = data_layer_qs.order_by('-date').first()
            if latest_school_daily_instance:
                date = latest_school_daily_instance.date

            start_date = date - timedelta(days=date.weekday())
            end_date = start_date + timedelta(days=6)
            query_kwargs = {
                'col_name': parameter_column_name,
                'benchmark_value': global_benchmark,
                'global_benchmark': global_benchmark,
                'base_benchmark': benchmark_base,
                'country_ids': country_ids,
                'start_date': start_date,
                'end_date': end_date,
                'live_source_types': ','.join(["'" + str(source) + "'" for source in set(live_data_sources)]),
                'parameter_col': parameter_col,
                'parameter_col_function_sql': column_function_sql,
                'is_reverse': data_layer_instance.is_reverse,
                'legend_configs': legend_configs,
            }

            map_points = db_utilities.sql_to_response(self.get_map_query(query_kwargs), label=self.__class__.__name__)
        else:
            query_kwargs = {
                'col_name': parameter_column_name,
                'legend_configs': legend_configs,
                'country_ids': country_ids,
                'parameter_col': parameter_col,
            }

            map_points = db_utilities.sql_to_response(self.get_static_map_query(query_kwargs),
                                                      label=self.__class__.__name__)

        if map_points:
            for map_point in map_points:
                map_point['geopoint'] = json.loads(map_point['geopoint'])
        return Response(data={'map': map_points})


class PublishedDataLayersViewSet(CachedListMixin, BaseModelViewSet):
    """
    PublishedDataLayersViewSet
    Cache Attr:
        Auto Cache: Not required
        Call Cache: Yes
    """
    LIST_CACHE_KEY_PREFIX = 'PUBLISHED_LAYERS_LIST'

    model = accounts_models.DataLayer
    serializer_class = serializers.DataLayersListSerializer

    base_auth_permissions = (
        permissions.AllowAny,
    )

    filter_backends = (
        DjangoFilterBackend,
        NullsAlwaysLastOrderingFilter,
    )

    ordering_field_names = ['-last_modified_at', 'name']
    apply_query_pagination = True

    filterset_fields = {
        'id': ['exact', 'in'],
        'published_by_id': ['exact', 'in'],
        'name': ['iexact', 'in', 'exact'],
    }

    permit_list_expands = ['created_by', 'published_by', 'last_modified_by']

    def apply_queryset_filters(self, queryset):
        """
        Override if applying more complex filters to queryset.
        :param queryset:
        :return queryset:
        """
        queryset = queryset.filter(status=self.kwargs.get('status', 'PUBLISHED'))

        query_params = self.request.query_params.dict()
        query_param_keys = query_params.keys()

        if 'country_id' in query_param_keys:
            queryset = queryset.filter(
                active_countries__country=query_params['country_id'],
                active_countries__deleted__isnull=True,
            )
        elif 'country_id__in' in query_param_keys:
            queryset = queryset.filter(
                active_countries__country_id__in=[c_id.strip() for c_id in query_params['country_id__in'].split(',')],
                active_countries__deleted__isnull=True,
            )

        if 'is_default' in query_param_keys:
            is_default = str(query_params['is_default']).lower() == 'true'
            queryset = queryset.filter(
                active_countries__is_default=is_default,
                active_countries__deleted__isnull=True,
            )

        return super().apply_queryset_filters(queryset)


class DataLayerMetadataViewSet(BaseModelViewSet):
    model = accounts_models.DataLayer

    serializer_class = serializers.DataLayersListSerializer

    base_auth_permissions = (
        permissions.AllowAny,
    )

    permit_list_expands = ['created_by', 'published_by', 'last_modified_by']

    def get_object(self):
        return get_object_or_404(
            accounts_models.DataLayer.objects.all(),
            pk=self.kwargs.get('pk'),
            status=accounts_models.DataLayer.LAYER_STATUS_PUBLISHED,
        )


class BaseDataLayerAPIViewSet(APIView):
    model = accounts_models.DataLayer

    permission_classes = (
        permissions.AllowAny,
    )

    def update_kwargs(self, country_ids, layer_instance):
        query_params = self.request.query_params.dict()
        query_param_keys = query_params.keys()

        if 'start_date' in query_param_keys:
            self.kwargs['start_date'] = date_utilities.to_date(query_params['start_date']).date()
        elif layer_instance.type == accounts_models.DataLayer.LAYER_TYPE_LIVE:
            date = core_utilities.get_current_datetime_object() - timedelta(days=7)
            self.kwargs['start_date'] = (date - timedelta(days=date.weekday())).date()

        if 'end_date' in query_param_keys:
            self.kwargs['end_date'] = date_utilities.to_date(query_params['end_date']).date()
        elif layer_instance.type == accounts_models.DataLayer.LAYER_TYPE_LIVE:
            date = core_utilities.get_current_datetime_object() - timedelta(days=7)
            self.kwargs['end_date'] = ((date - timedelta(days=date.weekday())) + timedelta(days=6)).date()

        if 'country_id' in query_param_keys:
            self.kwargs['country_ids'] = [query_params['country_id']]
        elif 'country_id__in' in query_param_keys:
            self.kwargs['country_ids'] = [c_id.strip() for c_id in query_params['country_id__in'].split(',')]
        elif len(country_ids) > 0:
            self.kwargs['country_ids'] = country_ids

        if 'admin1_id' in query_param_keys:
            self.kwargs['admin1_ids'] = [query_params['admin1_id']]
        elif 'admin1_id__in' in query_param_keys:
            self.kwargs['admin1_ids'] = [a_id.strip() for a_id in query_params['admin1_id__in'].split(',')]

        if 'school_id' in query_param_keys:
            self.kwargs['school_ids'] = [str(query_params['school_id']).strip()]
        elif 'school_id__in' in query_param_keys:
            self.kwargs['school_ids'] = [s_id.strip() for s_id in query_params['school_id__in'].split(',')]

        self.kwargs['is_weekly'] = False if query_params.get('is_weekly', 'true') == 'false' else True
        self.kwargs['benchmark'] = 'national' if query_params.get('benchmark', 'global') == 'national' else 'global'

        self.kwargs['convert_unit'] = layer_instance.global_benchmark.get('convert_unit', 'mbps')
        self.kwargs['is_reverse'] = layer_instance.is_reverse

        self.kwargs['school_filters'] = core_utilities.get_filter_sql(
            self.request, 'schools', 'schools_school')
        self.kwargs['school_static_filters'] = core_utilities.get_filter_sql(
            self.request, 'school_static', 'connection_statistics_schoolweeklystatus')

    def get_benchmark_value(self, data_layer_instance):
        benchmark_val = data_layer_instance.global_benchmark.get('value')
        benchmark_unit = data_layer_instance.global_benchmark.get('unit')

        if self.kwargs['benchmark'] == 'national':
            country_ids = self.kwargs.get('country_ids', [])
            if len(country_ids) > 0:
                benchmark_metadata = Country.objects.all().filter(
                    id__in=country_ids,
                    benchmark_metadata__isnull=False,
                ).order_by('id').values_list('benchmark_metadata', flat=True).first()

                if benchmark_metadata and len(benchmark_metadata) > 0:
                    benchmark_metadata = json.loads(benchmark_metadata)
                    data_layer_type = data_layer_instance.type
                    if data_layer_type == accounts_models.DataLayer.LAYER_TYPE_LIVE:
                        all_live_layers = benchmark_metadata.get('live_layer', {})
                        if len(all_live_layers) > 0 and str(data_layer_instance.id) in (all_live_layers.keys()):
                            benchmark_val = all_live_layers[str(data_layer_instance.id)]
                    else:
                        all_static_layers = benchmark_metadata.get('static_layer', {})
                        if len(all_static_layers) > 0 and str(data_layer_instance.id) in (all_static_layers.keys()):
                            benchmark_val = all_static_layers[str(data_layer_instance.id)]

        return benchmark_val, benchmark_unit

    def get_legend_configs(self, data_layer_instance):
        legend_configs = data_layer_instance.legend_configs

        if self.kwargs['benchmark'] == 'national':
            country_ids = self.kwargs.get('country_ids', [])
            if len(country_ids) > 0:
                legend_configurations = Country.objects.all().filter(
                    id__in=country_ids,
                    active_layers__deleted__isnull=True,
                    active_layers__data_layer_id=data_layer_instance.id,
                ).order_by('id').values_list('active_layers__legend_configs', flat=True).first()
                if legend_configurations and len(legend_configurations) > 0:
                    legend_configs = json.loads(legend_configurations)

        return legend_configs

    def get_column_function_sql(self, parameter_col_function):
        if isinstance(parameter_col_function, dict) and len(parameter_col_function) > 0:
            return parameter_col_function.get('sql').format(col_name='t."{col_name}"')
        return 'AVG(t."{col_name}")'


@method_decorator([
    custom_cache_control(
        public=True,
        max_age=settings.CACHE_CONTROL_MAX_AGE_FOR_FE,
        cache_status_codes=[rest_status.HTTP_200_OK,],
    )
], name='dispatch')
class DataLayerInfoViewSet(BaseDataLayerAPIViewSet):
    CACHE_KEY = 'cache'
    CACHE_KEY_PREFIX = 'DATA_LAYER_INFO'

    def get_cache_key(self):
        pk = self.kwargs.get('pk')
        params = dict(self.request.query_params)
        params.pop(self.CACHE_KEY, None)
        return '{0}_{1}_{2}'.format(
            self.CACHE_KEY_PREFIX,
            pk,
            '_'.join(map(lambda x: '{0}_{1}'.format(x[0], x[1]), sorted(params.items()))),
        )

    def get_info_query(self):
        query = """
        SELECT {case_conditions}
            COUNT(DISTINCT CASE WHEN sds.{col_name} IS NOT NULL THEN sds.school_id ELSE NULL END)
                AS "school_with_realtime_data",
            {benchmark_value_sql}
            COUNT(DISTINCT sds.school_id) AS "no_of_schools_measure"
        FROM (
            SELECT "schools_school"."id" AS school_id,
                "schools_school"."last_weekly_status_id",
                {col_function} AS "{col_name}"
            FROM "schools_school"
            INNER JOIN "connection_statistics_schoolrealtimeregistration"
                ON ("schools_school"."id" = "connection_statistics_schoolrealtimeregistration"."school_id")
            {school_weekly_join}
            LEFT OUTER JOIN "connection_statistics_schooldailystatus" t
                ON (
                    "schools_school"."id" = t."school_id"
                    AND (t."date" BETWEEN '{start_date}' AND '{end_date}')
                    AND t."live_data_source" IN ({live_source_types})
                )
            WHERE (
                "schools_school"."deleted" IS NULL
                AND "connection_statistics_schoolrealtimeregistration"."deleted" IS NULL
                AND t."deleted" IS NULL
                {country_condition}
                {admin1_condition}
                {school_condition}
                {school_weekly_condition}
                AND "connection_statistics_schoolrealtimeregistration"."rt_registered" = True
                AND "connection_statistics_schoolrealtimeregistration"."rt_registration_date"::date <= '{end_date}')
            GROUP BY "schools_school"."id"
            ORDER BY "schools_school"."id" ASC
        ) AS sds
        {school_weekly_outer_join}
        """

        kwargs = copy.deepcopy(self.kwargs)

        kwargs['country_condition'] = ''
        kwargs['admin1_condition'] = ''
        kwargs['school_condition'] = ''
        kwargs['school_weekly_join'] = ''
        kwargs['school_weekly_condition'] = ''
        kwargs['school_weekly_outer_join'] = ''
        kwargs['benchmark_value_sql'] = ''

        benchmark_value = kwargs['benchmark_value']
        if benchmark_value and 'SQL:' in benchmark_value:
            kwargs['benchmark_value_sql'] = benchmark_value.replace('SQL:', '').format(**kwargs) + ' AS benchmark_sql_value,'

        legend_configs = kwargs['legend_configs']
        if len(legend_configs) > 0 and 'SQL:' in str(legend_configs):
            label_cases = []
            for title, values_and_label in legend_configs.items():
                values = list(filter(lambda val: val if not core_utilities.is_blank_string(val) else None,
                                     values_and_label.get('values', [])))

                if len(values) > 0:
                    is_sql_value = 'SQL:' in values[0]
                    if is_sql_value:
                        sql_statement = str(','.join(values)).replace('SQL:', '').format(**kwargs)
                        label_cases.append(
                            'COUNT(DISTINCT CASE WHEN {sql} THEN sds.school_id ELSE NULL END) AS "{label}",'.format(
                                sql=sql_statement, label=title))
                else:
                    label_cases.append(
                        'COUNT(DISTINCT CASE WHEN sds.{col_name} IS NULL '
                        'THEN sds.school_id ELSE NULL END) AS "{label}",'.format(
                            col_name=kwargs['col_name'],label=title))

            kwargs['case_conditions'] = ' '.join(label_cases)

            kwargs['school_weekly_outer_join'] = """
            INNER JOIN "connection_statistics_schoolweeklystatus" sws ON sds."last_weekly_status_id" = sws."id"
            """
        else:
            kwargs['case_conditions'] = """
            COUNT(DISTINCT CASE WHEN sds.{col_name} > {benchmark_value} THEN sds.school_id ELSE NULL END) AS "good",
            COUNT(DISTINCT CASE WHEN (sds.{col_name} >= {base_benchmark} AND sds.{col_name} <= {benchmark_value})
                THEN sds.school_id ELSE NULL END) AS "moderate",
            COUNT(DISTINCT CASE WHEN sds.{col_name} < {base_benchmark} THEN sds.school_id ELSE NULL END) AS "bad",
            COUNT(DISTINCT CASE WHEN sds.{col_name} IS NULL THEN sds.school_id ELSE NULL END) AS "unknown",
            """.format(**kwargs)

            if kwargs['is_reverse'] is True:
                kwargs['case_conditions'] = """
                COUNT(DISTINCT CASE WHEN sds.{col_name} < {benchmark_value} THEN sds.school_id ELSE NULL END) AS "good",
                COUNT(DISTINCT CASE WHEN (sds.{col_name} >= {benchmark_value} AND sds.{col_name} <= {base_benchmark})
                    THEN sds.school_id ELSE NULL END) AS "moderate",
                COUNT(DISTINCT CASE WHEN sds.{col_name} > {base_benchmark} THEN sds.school_id ELSE NULL END) AS "bad",
                COUNT(DISTINCT CASE WHEN sds.{col_name} IS NULL THEN sds.school_id ELSE NULL END) AS "unknown",
                """.format(**kwargs)

        if len(kwargs.get('admin1_ids', [])) > 0:
            kwargs['admin1_condition'] = 'AND "schools_school"."admin1_id" IN ({0})'.format(
                ','.join([str(admin1_id) for admin1_id in kwargs['admin1_ids']])
            )
        elif len(kwargs.get('country_ids', [])) > 0:
            kwargs['country_condition'] = 'AND "schools_school"."country_id" IN ({0})'.format(
                ','.join([str(country_id) for country_id in kwargs['country_ids']])
            )

        if len(kwargs['school_filters']) > 0:
            kwargs['school_condition'] = ' AND ' + kwargs['school_filters']

        if len(kwargs['school_static_filters']) > 0:
            kwargs['school_weekly_join'] = """
            INNER JOIN "connection_statistics_schoolweeklystatus"
                ON "schools_school"."last_weekly_status_id" = "connection_statistics_schoolweeklystatus"."id"
            """
            kwargs['school_weekly_condition'] = ' AND ' + kwargs['school_static_filters']

        kwargs['col_function'] = kwargs['parameter_col_function_sql'].format(**kwargs)

        return query.format(**kwargs)

    def get_school_view_info_query(self):
        query = """
        SELECT DISTINCT schools_school."id",
            schools_school."name",
            schools_school."external_id",
            schools_school."giga_id_school",
            CASE WHEN srr."rt_registered" = True THEN true ELSE false END AS is_data_synced,
            schools_school."admin1_id",
            adm1_metadata."name" AS admin1_name,
            adm1_metadata."giga_id_admin" AS admin1_code,
            adm1_metadata."description_ui_label" AS admin1_description_ui_label,
            schools_school."admin2_id",
            adm2_metadata."name" AS admin2_name,
            adm2_metadata."giga_id_admin" AS admin2_code,
            adm2_metadata."description_ui_label" AS admin2_description_ui_label,
            schools_school."country_id",
            c."name" AS country_name,
            ST_AsGeoJSON(ST_Transform(schools_school."geopoint", 4326)) AS geopoint,
            schools_school."environment",
            schools_school."education_level",
            ROUND(sds."{col_name}"::numeric, 2) AS "live_avg",
            sws."download_speed_benchmark",
            CASE WHEN schools_school.connectivity_status IN ('good', 'moderate') THEN 'connected'
                WHEN schools_school.connectivity_status = 'no' THEN 'not_connected'
                ELSE 'unknown'
            END AS connectivity_status,
            CASE WHEN srr."rt_registered" = True AND srr."rt_registration_date"::date <= '{end_date}' THEN true
            ELSE false END AS is_rt_connected,
            {benchmark_value_sql}
            {case_conditions}
        FROM "schools_school" schools_school
        INNER JOIN public.locations_country c ON c."id" = schools_school."country_id"
            AND c."deleted" IS NULL
            AND schools_school."deleted" IS NULL
        INNER JOIN "connection_statistics_schoolweeklystatus" sws ON schools_school."last_weekly_status_id" = sws."id"
        LEFT JOIN public.locations_countryadminmetadata AS adm1_metadata
            ON adm1_metadata."id" = schools_school.admin1_id
            AND adm1_metadata."layer_name" = 'adm1'
            AND adm1_metadata."deleted" IS NULL
        LEFT JOIN public.locations_countryadminmetadata AS adm2_metadata
            ON adm2_metadata."id" = schools_school.admin2_id
            AND adm2_metadata."layer_name" = 'adm2'
            AND adm2_metadata."deleted" IS NULL
        LEFT JOIN "connection_statistics_schoolrealtimeregistration" AS srr
            ON schools_school."id" = srr."school_id"
            AND srr."deleted" IS NULL
        LEFT JOIN (
            SELECT "schools_school"."id" AS school_id,
                {col_function} AS "{col_name}"
            FROM "schools_school"
            LEFT OUTER JOIN "connection_statistics_schooldailystatus" t
                ON (
                    "schools_school"."id" = t."school_id"
                    AND (t."date" BETWEEN '{start_date}' AND '{end_date}')
                    AND t."live_data_source" IN ({live_source_types})
                )
            WHERE (
                "schools_school"."id" IN ({ids})
                AND "schools_school"."deleted" IS NULL
                AND t."deleted" IS NULL)
            GROUP BY "schools_school"."id"
            ORDER BY "schools_school"."id" ASC
        ) AS sds ON sds.school_id = schools_school.id
        WHERE "schools_school"."id" IN ({ids})
        GROUP BY schools_school."id", srr."rt_registered", srr."rt_registration_date",
            adm1_metadata."name", adm1_metadata."description_ui_label",
            adm2_metadata."name", adm2_metadata."description_ui_label",
            c."name", adm1_metadata."giga_id_admin", adm2_metadata."giga_id_admin",
            sds."{col_name}", sws."download_speed_benchmark"
        ORDER BY schools_school."id" ASC
        """

        kwargs = copy.deepcopy(self.kwargs)
        kwargs['ids'] = ','.join(kwargs['school_ids'])

        kwargs['benchmark_value_sql'] = ''
        benchmark_value = kwargs['benchmark_value']
        if benchmark_value and 'SQL:' in benchmark_value:
            kwargs['benchmark_value_sql'] = benchmark_value.replace('SQL:', '').format(
                **kwargs) + ' AS benchmark_sql_value,'

        legend_configs = kwargs['legend_configs']
        if len(legend_configs) > 0 and 'SQL:' in str(legend_configs):
            label_cases = []
            for title, values_and_label in legend_configs.items():
                values = list(filter(lambda val: val if not core_utilities.is_blank_string(val) else None,
                                     values_and_label.get('values', [])))

                if len(values) > 0:
                    is_sql_value = 'SQL:' in values[0]
                    if is_sql_value:
                        sql_statement = str(','.join(values)).replace('SQL:', '').format(**kwargs)
                        label_cases.append("""WHEN {sql} THEN '{label}'""".format(sql=sql_statement, label=title))
                else:
                    label_cases.append("ELSE '{label}'".format(label=title))

            kwargs['case_conditions'] = 'CASE ' + ' '.join(label_cases) + 'END AS live_avg_connectivity'
        else:
            kwargs['case_conditions'] = """
            CASE
                WHEN sds."{col_name}" > {benchmark_value} THEN 'good'
                WHEN (sds."{col_name}" >= {base_benchmark} AND sds."{col_name}" <= {benchmark_value})
                    THEN 'moderate'
                WHEN sds."{col_name}" < {base_benchmark} THEN 'bad'
                ELSE 'unknown' END AS live_avg_connectivity
            """.format(**kwargs)

            if kwargs['is_reverse'] is True:
                kwargs['case_conditions'] = """
                CASE
                    WHEN sds."{col_name}" < {benchmark_value} THEN 'good'
                    WHEN (sds."{col_name}" >= {benchmark_value} AND sds."{col_name}" <= {base_benchmark})
                        THEN 'moderate'
                    WHEN sds."{col_name}" > {base_benchmark} THEN 'bad'
                    ELSE 'unknown' END AS live_avg_connectivity
                """.format(**kwargs)

        kwargs['col_function'] = kwargs['parameter_col_function_sql'].format(**kwargs)

        return query.format(**kwargs)

    def get_school_view_statistics_info_query(self):
        query = """
        SELECT sws.*
        FROM "schools_school"
        INNER JOIN connection_statistics_schoolweeklystatus sws
            ON "schools_school"."last_weekly_status_id" = sws."id"
        WHERE "schools_school"."deleted" IS NULL
            AND "schools_school"."id" IN ({ids})
        """.format(ids=','.join(self.kwargs['school_ids']))

        return query

    def get_live_avg(self, function_name, positive_speeds):
        live_avg = 0

        if len(positive_speeds) == 0:
            return live_avg

        if function_name == 'avg':
            live_avg = round(sum(positive_speeds) / len(positive_speeds), 2)
        elif function_name == 'min':
            live_avg = round(min(positive_speeds), 2)
        elif function_name == 'max':
            live_avg = round(max(positive_speeds), 2)
        elif function_name == 'sum':
            live_avg = round(sum(positive_speeds), 2)
        elif str(function_name).startswith('median'):
            import numpy as np

            positive_speeds = list(sorted(positive_speeds))

            percentile_val = (str(function_name.split('|')[-1])).strip()
            if percentile_val:
                live_avg = round(np.percentile(positive_speeds, int(percentile_val)), 2)
            else:
                live_avg = np.median(positive_speeds)

        return live_avg

    def get_avg_query(self, **kwargs):
        query = """
        SELECT {school_selection}t."date" AS date,
            {col_function} AS "field_avg"
        FROM "schools_school"
        INNER JOIN "connection_statistics_schoolrealtimeregistration" ON
            "connection_statistics_schoolrealtimeregistration"."school_id" = "schools_school"."id"
        INNER JOIN "connection_statistics_schooldailystatus" t ON "schools_school"."id" = t."school_id"
        {school_weekly_join}
        WHERE (
            {country_condition}
            {admin1_condition}
            {school_condition}
            {school_weekly_condition}
            "connection_statistics_schoolrealtimeregistration"."deleted" IS NULL
            AND "connection_statistics_schoolrealtimeregistration"."rt_registered" = True
            AND "connection_statistics_schoolrealtimeregistration"."rt_registration_date"::date <= '{end_date}'
            AND (t."date" BETWEEN '{start_date}' AND '{end_date}')
            AND t."live_data_source" IN ({live_source_types})
            AND t."deleted" IS NULL
            AND t."{col_name}" IS NOT NULL
        )
        GROUP BY t."date"{school_group_by}
        ORDER BY t."date" ASC
        """

        kwargs['country_condition'] = ''
        kwargs['admin1_condition'] = ''
        kwargs['school_condition'] = ''
        kwargs['school_selection'] = ''
        kwargs['school_group_by'] = ''
        kwargs['school_weekly_join'] = ''
        kwargs['school_weekly_condition'] = ''

        if len(kwargs.get('school_ids', [])) > 0:
            kwargs['school_condition'] = '"schools_school"."id" IN ({0}) AND '.format(','.join(kwargs['school_ids']))
            kwargs['school_selection'] = '"schools_school"."id", '
            kwargs['school_group_by'] = ', "schools_school"."id"'
        elif len(kwargs.get('admin1_ids', [])) > 0:
            kwargs['admin1_condition'] = '"schools_school"."admin1_id" IN ({0}) AND'.format(
                ','.join([str(admin1_id) for admin1_id in kwargs['admin1_ids']])
            )
        elif len(kwargs.get('country_ids', [])) > 0:
            kwargs['country_condition'] = '"schools_school"."country_id" IN ({0}) AND'.format(
                ','.join([str(country_id) for country_id in kwargs['country_ids']])
            )

        if len(kwargs['school_filters']) > 0:
            kwargs['school_condition'] += kwargs['school_filters'] + ' AND '

        if len(kwargs['school_static_filters']) > 0:
            kwargs['school_weekly_join'] = """
            INNER JOIN "connection_statistics_schoolweeklystatus"
                ON "schools_school"."last_weekly_status_id" = "connection_statistics_schoolweeklystatus"."id"
            """
            kwargs['school_weekly_condition'] = kwargs['school_static_filters'] + ' AND '

        kwargs['col_function'] = kwargs['parameter_col_function_sql'].format(**kwargs)

        return query.format(**kwargs)

    def generate_graph_data(self):
        kwargs = copy.deepcopy(self.kwargs)

        # Get the daily connectivity_speed for the given country from SchoolDailyStatus model
        data = db_utilities.sql_to_response(self.get_avg_query(**kwargs), label=self.__class__.__name__, db_var=settings.READ_ONLY_DB_KEY)

        # Generate the graph data in the desired format
        graph_data = []
        current_date = kwargs['start_date']

        while current_date <= kwargs['end_date']:
            graph_data.append({
                'group': 'Speed',
                'key': date_utilities.format_date(current_date),
                'value': None  # Default value, will be updated later if data exists for the date
            })
            current_date += timedelta(days=1)

        round_unit_value = kwargs['round_unit_value']

        if len(kwargs.get('school_ids', [])) > 0:
            graph_data_per_school = {}
            all_positive_speeds_per_school = {}

            for school_id in kwargs.get('school_ids', []):
                graph_data_per_school[school_id] = copy.deepcopy(graph_data)
                all_positive_speeds_per_school[school_id] = []

            # Update the graph_data with actual values if they exist
            for daily_avg_data in data:
                school_id = str(daily_avg_data['id'])
                formatted_date = date_utilities.format_date(daily_avg_data['date'])
                school_graph_data = graph_data_per_school[school_id]
                school_all_positive_speeds = all_positive_speeds_per_school[school_id]
                for entry in school_graph_data:
                    if entry['key'] == formatted_date:
                        try:
                            rounded_speed = 0
                            if daily_avg_data['field_avg'] is not None:
                                rounded_speed = round(eval(round_unit_value.format(val=daily_avg_data['field_avg'])), 2)
                            entry['value'] = rounded_speed
                            school_all_positive_speeds.append(rounded_speed)
                        except (KeyError, TypeError):
                            pass
                graph_data_per_school[school_id] = school_graph_data
                all_positive_speeds_per_school[school_id] = school_all_positive_speeds
            return graph_data_per_school, all_positive_speeds_per_school

        all_positive_speeds = []
        # Update the graph_data with actual values if they exist
        for daily_avg_data in data:
            formatted_date = date_utilities.format_date(daily_avg_data['date'])
            for entry in graph_data:
                if entry['key'] == formatted_date:
                    try:
                        rounded_speed = 0
                        if daily_avg_data['field_avg'] is not None:
                            rounded_speed = round(eval(round_unit_value.format(val=daily_avg_data['field_avg'])), 2)
                        entry['value'] = rounded_speed
                        all_positive_speeds.append(rounded_speed)
                    except (KeyError, TypeError):
                        pass
        return graph_data, all_positive_speeds

    def get_static_info_query(self, query_labels):
        query = """
        SELECT {label_case_statements}
            COUNT(DISTINCT CASE WHEN {table_name}."{col_name}" IS NOT NULL THEN "schools_school"."id" ELSE NULL END)
            AS "total_schools"
        FROM "schools_school"
        INNER JOIN connection_statistics_schoolweeklystatus sws ON "schools_school"."last_weekly_status_id" = sws."id"
        {school_weekly_join}
        WHERE "schools_school"."deleted" IS NULL
        {country_condition}
        {admin1_condition}
        {school_condition}
        {school_weekly_condition}
        """

        kwargs = copy.deepcopy(self.kwargs)

        kwargs['country_condition'] = ''
        kwargs['admin1_condition'] = ''
        kwargs['school_condition'] = ''
        kwargs['school_weekly_join'] = ''
        kwargs['school_weekly_condition'] = ''

        if len(kwargs.get('admin1_ids', [])) > 0:
            kwargs['admin1_condition'] = ' AND "schools_school"."admin1_id" IN ({0})'.format(
                ','.join([str(admin1_id) for admin1_id in kwargs['admin1_ids']])
            )
        elif len(kwargs.get('country_ids', [])) > 0:
            kwargs['country_condition'] = ' AND "schools_school"."country_id" IN ({0})'.format(
                ','.join([str(country_id) for country_id in kwargs['country_ids']])
            )

        if len(kwargs['school_filters']) > 0:
            kwargs['school_condition'] = ' AND ' + kwargs['school_filters']

        if len(kwargs['school_static_filters']) > 0:
            kwargs['school_weekly_join'] = """
            INNER JOIN "connection_statistics_schoolweeklystatus"
                ON sws."id" = "connection_statistics_schoolweeklystatus"."id"
            """
            kwargs['school_weekly_condition'] = ' AND ' + kwargs['school_static_filters']

        legend_configs = kwargs['legend_configs']
        label_cases = []
        values_l = []
        parameter_col_type = kwargs['parameter_col'].get('type', 'str').lower()
        kwargs['table_name'] = kwargs['parameter_col'].get('table_name', 'sws')
        is_sql_value = False

        for title, values_and_label in legend_configs.items():
            values = list(filter(lambda val: val if not core_utilities.is_blank_string(val) else None,
                                 values_and_label.get('values', [])))
            label = values_and_label.get('labels', title).strip()
            query_labels.append(label)

            if len(values) > 0:
                is_sql_value = 'SQL:' in values[0]
                if is_sql_value:
                    sql_statement = str(','.join(values)).replace('SQL:', '').format(
                        table_name=kwargs['table_name'],
                        col_name=kwargs['col_name'],
                    )
                    label_cases.append(
                        'COUNT(DISTINCT CASE WHEN {sql} THEN schools_school."id" ELSE NULL END) AS "{label}",'.format(
                            sql=sql_statement,
                            label=label,
                        ))
                else:
                    values_l.extend(values)
                    if parameter_col_type == 'str':
                        label_cases.append(
                            'COUNT(DISTINCT CASE WHEN LOWER({table_name}."{col_name}") IN ({value}) '
                            'THEN schools_school."id" ELSE NULL END) AS "{label}",'.format(
                                table_name=kwargs['table_name'],
                                col_name=kwargs['col_name'],
                                label=label,
                                value=','.join(["'" + str(v).lower() + "'" for v in values])
                            ))
                    elif parameter_col_type == 'int':
                        label_cases.append(
                            'COUNT(DISTINCT CASE WHEN {table_name}."{col_name}" IN ({value}) '
                            'THEN schools_school."id" ELSE NULL END) AS "{label}",'.format(
                                table_name=kwargs['table_name'],
                                col_name=kwargs['col_name'],
                                label=label,
                                value=','.join([str(v) for v in values])
                            ))
            else:
                if is_sql_value:
                    label_cases.append(
                        'COUNT(DISTINCT CASE WHEN {table_name}."{col_name}" IS NULL THEN schools_school."id" ELSE NULL END) '
                        'AS "{label}",'.format(
                            table_name=kwargs['table_name'],
                            col_name=kwargs['col_name'],
                            label=label,
                        ))
                else:
                    values = set(values_l)
                    if parameter_col_type == 'str':
                        label_cases.append(
                            'COUNT(DISTINCT CASE WHEN LOWER({table_name}."{col_name}") NOT IN ({value}) '
                            'THEN schools_school."id" ELSE NULL END) AS "{label}",'.format(
                                table_name=kwargs['table_name'],
                                col_name=kwargs['col_name'],
                                label=label,
                                value=','.join(["'" + str(v).lower() + "'" for v in values])
                            ))
                    elif parameter_col_type == 'int':
                        label_cases.append(
                            'COUNT(DISTINCT CASE WHEN {table_name}."{col_name}" NOT IN ({value}) '
                            'THEN schools_school."id" ELSE NULL END) AS "{label}",'.format(
                                table_name=kwargs['table_name'],
                                col_name=kwargs['col_name'],
                                label=label,
                                value=','.join([str(v) for v in values])
                            ))

        kwargs['label_case_statements'] = ' '.join(label_cases)

        return query.format(**kwargs)

    def get_static_school_view_info_query(self):
        query = """
        SELECT schools_school."id",
            schools_school."name",
            schools_school."external_id",
            schools_school."giga_id_school",
            schools_school."country_id",
            c."name" AS country_name,
            schools_school."admin1_id",
            adm1_metadata."name" AS admin1_name,
            adm1_metadata."giga_id_admin" AS admin1_code,
            adm1_metadata."description_ui_label" AS admin1_description_ui_label,
            schools_school."admin2_id",
            adm2_metadata."name" AS admin2_name,
            adm2_metadata."giga_id_admin" AS admin2_code,
            adm2_metadata."description_ui_label" AS admin2_description_ui_label,
            schools_school."environment",
            schools_school."education_level",
            {table_name}."{col_name}" AS field_value,
            {label_case_statements}
            ST_AsGeoJSON(ST_Transform(schools_school."geopoint", 4326)) AS geopoint,
            CASE WHEN schools_school.connectivity_status IN ('good', 'moderate') THEN 'connected'
                WHEN schools_school.connectivity_status = 'no' THEN 'not_connected'
                ELSE 'unknown'
            END as connectivity_status
        FROM "schools_school"
        INNER JOIN locations_country c ON c.id = schools_school.country_id
            AND c."deleted" IS NULL
        INNER JOIN connection_statistics_schoolweeklystatus sws ON schools_school.last_weekly_status_id = sws.id
        LEFT JOIN locations_countryadminmetadata AS adm1_metadata
            ON adm1_metadata."id" = schools_school.admin1_id
            AND adm1_metadata."layer_name" = 'adm1'
            AND adm1_metadata."deleted" IS NULL
        LEFT JOIN locations_countryadminmetadata AS adm2_metadata
            ON adm2_metadata."id" = schools_school.admin2_id
            AND adm2_metadata."layer_name" = 'adm2'
            AND adm2_metadata."deleted" IS NULL
        WHERE "schools_school"."id" IN ({ids})
        """

        kwargs = copy.deepcopy(self.kwargs)
        kwargs['ids'] = ','.join(kwargs['school_ids'])

        legend_configs = kwargs['legend_configs']
        label_cases = []
        values_l = []
        parameter_col_type = kwargs['parameter_col'].get('type', 'str').lower()
        kwargs['table_name'] = kwargs['parameter_col'].get('table_name', 'sws')

        for title, values_and_label in legend_configs.items():
            values = list(filter(lambda val: val if not core_utilities.is_blank_string(val) else None,
                                 values_and_label.get('values', [])))

            if len(values) > 0:
                is_sql_value = 'SQL:' in values[0]
                if is_sql_value:
                    sql_statement = str(','.join(values)).replace('SQL:', '').format(
                        table_name=kwargs['table_name'],
                        col_name=kwargs['col_name'],
                    )
                    label_cases.append("""WHEN {sql} THEN '{label}'""".format(sql=sql_statement, label=title))
                else:
                    values_l.extend(values)
                    if parameter_col_type == 'str':
                        label_cases.append(
                            """WHEN LOWER({table_name}."{col_name}") IN ({value}) THEN '{label}'""".format(
                                table_name=kwargs['table_name'],
                                col_name=kwargs['col_name'],
                                label=title,
                                value=','.join(["'" + str(v).lower() + "'" for v in values])
                            ))
                    elif parameter_col_type == 'int':
                        label_cases.append(
                            """WHEN {table_name}."{col_name}" IN ({value}) THEN '{label}'""".format(
                                table_name=kwargs['table_name'],
                                col_name=kwargs['col_name'],
                                label=title,
                                value=','.join([str(v) for v in values])
                            ))
            else:
                label_cases.append("ELSE '{label}'".format(label=title))

        kwargs['label_case_statements'] = 'CASE ' + ' '.join(label_cases) + 'END AS field_status,'

        return query.format(**kwargs)

    def get(self, request, *args, **kwargs):
        use_cached_data = self.request.query_params.get(self.CACHE_KEY, 'on').lower() in ['on', 'true']
        request_path = remove_query_param(request.get_full_path(), 'cache')
        cache_key = self.get_cache_key()

        response = None
        if use_cached_data:
            response = cache_manager.get(cache_key)

        if not response:
            data_layer_instance = get_object_or_404(
                accounts_models.DataLayer.objects.all(),
                pk=self.kwargs.get('pk'),
                status=accounts_models.DataLayer.LAYER_STATUS_PUBLISHED,
            )

            data_sources = data_layer_instance.data_sources.all()

            live_data_sources = ['UNKNOWN']

            for d in data_sources:
                source_type = d.data_source.data_source_type
                if source_type == accounts_models.DataSource.DATA_SOURCE_TYPE_QOS:
                    live_data_sources.append(statistics_configs.QOS_SOURCE)
                elif source_type == accounts_models.DataSource.DATA_SOURCE_TYPE_DAILY_CHECK_APP:
                    live_data_sources.append(statistics_configs.DAILY_CHECK_APP_MLAB_SOURCE)

            country_ids = data_layer_instance.applicable_countries
            parameter_col = data_sources.first().data_source_column
            parameter_col_function = data_sources.first().data_source_column_function
            column_function_sql = self.get_column_function_sql(parameter_col_function)

            parameter_column_name = str(parameter_col['name'])
            parameter_column_unit = str(parameter_col.get('unit', '')).lower()
            base_benchmark = str(parameter_col.get('base_benchmark', 1))
            display_unit = parameter_col.get('display_unit', '')

            self.update_kwargs(country_ids, data_layer_instance)
            benchmark_value, benchmark_unit = self.get_benchmark_value(data_layer_instance)
            global_benchmark = data_layer_instance.global_benchmark.get('value')

            legend_configs = self.get_legend_configs(data_layer_instance)

            unit_agg_str = '{val}'

            if (
                self.kwargs['convert_unit'] and
                not core_utilities.is_blank_string(parameter_column_unit) and
                self.kwargs['convert_unit'].lower() != parameter_column_unit
            ):
                convert_unit = self.kwargs['convert_unit'].lower()

                if convert_unit == 'mbps' and parameter_column_unit == 'bps':
                    unit_agg_str = '{val} / (1000 * 1000)'
                elif convert_unit == 'mbps' and parameter_column_unit == 'kbps':
                    unit_agg_str = '{val} / 1000'
                elif convert_unit == 'kbps' and parameter_column_unit == 'bps':
                    unit_agg_str = '{val} / 1000'
                elif convert_unit == 'kbps' and parameter_column_unit == 'mbps':
                    unit_agg_str = '{val} * 1000'
                elif convert_unit == 'bps' and parameter_column_unit == 'kbps':
                    unit_agg_str = '{val} * 1000'
                elif convert_unit == 'bps' and parameter_column_unit == 'mbps':
                    unit_agg_str = '{val} * 1000 * 1000'

            self.kwargs['round_unit_value'] = unit_agg_str

            if data_layer_instance.type == accounts_models.DataLayer.LAYER_TYPE_LIVE:

                self.kwargs.update({
                    'col_name': parameter_column_name,
                    'benchmark_value': benchmark_value,
                    'global_benchmark': global_benchmark,
                    'national_benchmark': benchmark_value,
                    'base_benchmark': base_benchmark,
                    'live_source_types': ','.join(["'" + str(source) + "'" for source in set(live_data_sources)]),
                    'parameter_col': parameter_col,
                    'parameter_col_function_sql': column_function_sql,
                    'is_reverse': data_layer_instance.is_reverse,
                    'legend_configs': legend_configs,
                })

                if len(self.kwargs.get('school_ids', [])) > 0:
                    info_panel_school_list = db_utilities.sql_to_response(self.get_school_view_info_query(),
                                                                          label=self.__class__.__name__,
                                                                          db_var=settings.READ_ONLY_DB_KEY)
                    statistics = db_utilities.sql_to_response(self.get_school_view_statistics_info_query(),
                                                              label=self.__class__.__name__,
                                                              db_var=settings.READ_ONLY_DB_KEY)
                    graph_data, positive_speeds = self.generate_graph_data()

                    if len(info_panel_school_list) > 0:
                        for info_panel_school in info_panel_school_list:
                            info_panel_school['geopoint'] = json.loads(info_panel_school['geopoint'])
                            info_panel_school['statistics'] = list(filter(
                                lambda s: s['school_id'] == info_panel_school['id'], statistics))[-1]

                            # live_avg = (round(sum(positive_speeds[str(info_panel_school['id'])]) / len(
                            #     positive_speeds[str(info_panel_school['id'])]), 2) if len(
                            #     positive_speeds[str(info_panel_school['id'])]) > 0 else 0)

                            info_panel_school['live_avg'] = self.get_live_avg(
                                parameter_col_function.get('name', 'avg'),
                                positive_speeds[str(info_panel_school['id'])]
                            )
                            info_panel_school['graph_data'] = graph_data[str(info_panel_school['id'])]

                            benchmark_value_from_sql = info_panel_school.get('benchmark_sql_value', None)
                            if benchmark_value_from_sql:
                                rounded_benchmark_value_int = round(
                                    eval(unit_agg_str.format(
                                        val=core_utilities.convert_to_int(benchmark_value_from_sql))), 2)
                                benchmark_value = str(benchmark_value_from_sql)
                            else:
                                rounded_benchmark_value_int = round(
                                    eval(unit_agg_str.format(val=core_utilities.convert_to_int(benchmark_value))), 2)

                            info_panel_school['benchmark_metadata'] = {
                                'benchmark_value': benchmark_value,
                                'rounded_benchmark_value': rounded_benchmark_value_int,
                                'benchmark_unit': benchmark_unit,
                                'base_benchmark': base_benchmark,
                                'parameter_column_unit': parameter_column_unit,
                                'round_unit_value': unit_agg_str,
                                'convert_unit': self.kwargs.get('convert_unit'),
                                'display_unit': display_unit,
                            }

                    response = info_panel_school_list
                else:
                    is_data_synced_qs = SchoolWeeklyStatus.objects.filter(
                        school__realtime_registration_status__rt_registered=True,
                    )

                    if len(self.kwargs['school_filters']) > 0:
                        is_data_synced_qs = is_data_synced_qs.extra(where=[self.kwargs['school_filters']])

                    if len(self.kwargs['school_static_filters']) > 0:
                        is_data_synced_qs = is_data_synced_qs.extra(where=[self.kwargs['school_static_filters']])

                    if len(self.kwargs.get('admin1_ids', [])) > 0:
                        is_data_synced_qs = is_data_synced_qs.filter(school__admin1_id__in=self.kwargs['admin1_ids'])
                    elif len(self.kwargs.get('country_ids', [])) > 0:
                        is_data_synced_qs = is_data_synced_qs.filter(school__country_id__in=self.kwargs['country_ids'])

                    query_response = db_utilities.sql_to_response(self.get_info_query(),
                                                                  label=self.__class__.__name__,
                                                                  db_var=settings.READ_ONLY_DB_KEY)[-1]

                    graph_data, positive_speeds = self.generate_graph_data()
                    live_avg = self.get_live_avg(
                        parameter_col_function.get('name', 'avg'),
                        positive_speeds
                    )

                    live_avg_connectivity = 'unknown'

                    benchmark_value_from_sql = query_response.get('benchmark_sql_value', None)
                    if benchmark_value_from_sql:
                        rounded_benchmark_value_int = round(
                                eval(unit_agg_str.format(val=core_utilities.convert_to_int(benchmark_value_from_sql))), 2)
                        benchmark_value = str(benchmark_value_from_sql)
                    else:
                        rounded_benchmark_value_int = round(
                            eval(unit_agg_str.format(val=core_utilities.convert_to_int(benchmark_value))), 2)

                    rounded_base_benchmark_int = round(
                        eval(unit_agg_str.format(val=core_utilities.convert_to_int(base_benchmark))), 2)

                    if data_layer_instance.is_reverse:
                        if live_avg < rounded_benchmark_value_int:
                            live_avg_connectivity = 'good'
                        elif rounded_benchmark_value_int <= live_avg <= rounded_base_benchmark_int:
                            live_avg_connectivity = 'moderate'
                        elif live_avg > rounded_base_benchmark_int:
                            live_avg_connectivity = 'bad'
                    else:
                        if live_avg > rounded_benchmark_value_int:
                            live_avg_connectivity = 'good'
                        elif rounded_base_benchmark_int <= live_avg <= rounded_benchmark_value_int:
                            live_avg_connectivity = 'moderate'
                        elif live_avg < rounded_base_benchmark_int:
                            live_avg_connectivity = 'bad'

                    response = {
                        'no_of_schools_measure': query_response['no_of_schools_measure'],
                        'school_with_realtime_data': query_response['school_with_realtime_data'],
                        'real_time_connected_schools': {
                            'good': query_response['good'],
                            'moderate': query_response['moderate'],
                            'no_internet': query_response['bad'],
                            'unknown': query_response['unknown'],
                        },
                        'is_data_synced': is_data_synced_qs.exists(),
                        'live_avg': live_avg,
                        'live_avg_connectivity': live_avg_connectivity,
                        'graph_data': graph_data,
                        'benchmark_metadata': {
                            'benchmark_value': benchmark_value,
                            'rounded_benchmark_value': rounded_benchmark_value_int,
                            'benchmark_unit': benchmark_unit,
                            'base_benchmark': base_benchmark,
                            'parameter_column_unit': parameter_column_unit,
                            'round_unit_value': unit_agg_str,
                            'convert_unit': self.kwargs.get('convert_unit'),
                            'display_unit': display_unit,
                        },
                    }
            else:
                self.kwargs.update({
                    'col_name': parameter_column_name,
                    'legend_configs': legend_configs,
                    'parameter_col': parameter_col,
                })

                if len(self.kwargs.get('school_ids', [])) > 0:
                    info_panel_school_list = db_utilities.sql_to_response(self.get_static_school_view_info_query(),
                                                                          label=self.__class__.__name__,
                                                                          db_var=settings.READ_ONLY_DB_KEY)
                    statistics = db_utilities.sql_to_response(self.get_school_view_statistics_info_query(),
                                                              label=self.__class__.__name__,
                                                              db_var=settings.READ_ONLY_DB_KEY)

                    if len(info_panel_school_list) > 0:
                        for info_panel_school in info_panel_school_list:
                            info_panel_school['geopoint'] = json.loads(info_panel_school['geopoint'])
                            info_panel_school['statistics'] = list(filter(
                                lambda s: s['school_id'] == info_panel_school['id'], statistics))[-1]

                    response = info_panel_school_list
                else:
                    query_labels = []
                    query_response = db_utilities.sql_to_response(self.get_static_info_query(query_labels),
                                                                  label=self.__class__.__name__,
                                                                  db_var=settings.READ_ONLY_DB_KEY)[-1]
                    response = {
                        'total_schools': query_response['total_schools'],
                        'connected_schools': {label: query_response[label] for label in query_labels},
                        'legend_configs': legend_configs,
                        'benchmark_metadata': {
                            'parameter_column_unit': parameter_column_unit,
                            'display_unit': display_unit,
                        },
                    }

            cache_manager.set(cache_key, response, request_path=request_path,
                              soft_timeout=settings.CACHE_CONTROL_MAX_AGE)

        return Response(data=response)


@method_decorator([
    custom_cache_control(
        public=True,
        max_age=settings.CACHE_CONTROL_MAX_AGE_FOR_FE,
        cache_status_codes=[rest_status.HTTP_200_OK,],
    )
], name='dispatch')
class DataLayerMapViewSet(BaseDataLayerAPIViewSet, account_utilities.BaseTileGenerator):
    CACHE_KEY = 'cache'
    CACHE_KEY_PREFIX = 'DATA_LAYER_MAP'

    def get_cache_key(self):
        pk = self.kwargs.get('pk')
        params = dict(self.request.query_params)
        params.pop(self.CACHE_KEY, None)
        return '{0}_{1}_{2}'.format(
            self.CACHE_KEY_PREFIX,
            pk,
            '_'.join(map(lambda x: '{0}_{1}'.format(x[0], x[1]), sorted(params.items()))),
        )

    def get_live_map_query(self, env, request):
        query = """
        WITH bounds AS (
                SELECT {env} AS geom,
                {env}::box2d AS b2d
            ),
            mvtgeom AS (
                SELECT DISTINCT ST_AsMVTGeom(ST_Transform("schools_school".geopoint, 3857), bounds.b2d) AS geom,
                    {random_select_list}
                    "schools_school".id,
                    True AS is_rt_connected,
                    sds.{col_name} AS field_avg,
                    {case_conditions}
                    'connected' AS connectivity_status
                FROM schools_school
                INNER JOIN bounds ON ST_Intersects("schools_school".geopoint, ST_Transform(bounds.geom, 4326))
                {school_weekly_join}
                {school_weekly_outer_join}
                INNER JOIN (
                    SELECT "schools_school"."id" AS school_id,
<<<<<<< HEAD
                        AVG(t."{col_name}") AS "{col_name}"
=======
                        "schools_school"."last_weekly_status_id",
                        {col_function} AS "{col_name}"
>>>>>>> 4101dfff
                    FROM "schools_school"
                    INNER JOIN connection_statistics_schoolrealtimeregistration rt_status ON
                        rt_status.school_id = "schools_school".id
                    LEFT OUTER JOIN "connection_statistics_schooldailystatus" t ON (
                        "schools_school"."id" = t."school_id"
                        AND t."deleted" IS NULL
                        AND (t."date" BETWEEN '{start_date}' AND '{end_date}')
                        AND t."live_data_source" IN ({live_source_types})
                    )
                    WHERE (
                        "schools_school"."deleted" IS NULL
                        AND "connection_statistics_schoolrealtimeregistration"."deleted" IS NULL
                        AND t."deleted" IS NULL
                        {country_condition}
                        {admin1_condition}
                        {school_condition}
                        {school_weekly_condition}
                        AND "connection_statistics_schoolrealtimeregistration"."rt_registered" = True
                        AND "connection_statistics_schoolrealtimeregistration"."rt_registration_date"::date
                        <= '{end_date}')
                    GROUP BY "schools_school"."id"
                ) AS sds ON sds.school_id = "schools_school".id
                {school_weekly_outer_join}
                LEFT JOIN connection_statistics_schoolrealtimeregistration rt_status
                    ON rt_status.school_id = "schools_school".id
                WHERE "schools_school"."deleted" IS NULL
                AND rt_status."deleted" IS NULL
                {country_outer_condition}
                {admin1_outer_condition}
                {school_outer_condition}
                {school_weekly_condition}
                {random_order}
                {limit_condition}
            )
            SELECT ST_AsMVT(DISTINCT mvtgeom.*) FROM mvtgeom;
        """

        kwargs = copy.deepcopy(self.kwargs)

        kwargs['country_condition'] = ''
        kwargs['admin1_condition'] = ''
        kwargs['school_condition'] = ''

        kwargs['country_outer_condition'] = ''
        kwargs['admin1_outer_condition'] = ''
        kwargs['school_outer_condition'] = ''

        kwargs['school_weekly_join'] = ''
        kwargs['school_weekly_condition'] = ''
        kwargs['school_weekly_outer_join'] = ''

        kwargs['env'] = self.envelope_to_bounds_sql(env)

        kwargs['limit_condition'] = ''
        kwargs['random_order'] = ''
        kwargs['random_select_list'] = ''

        add_random_condition = True

        legend_configs = kwargs['legend_configs']
        if len(legend_configs) > 0 and 'SQL:' in str(legend_configs):
            label_cases = []
            for title, values_and_label in legend_configs.items():
                values = list(filter(lambda val: val if not core_utilities.is_blank_string(val) else None,
                                     values_and_label.get('values', [])))

                if len(values) > 0:
                    is_sql_value = 'SQL:' in values[0]
                    if is_sql_value:
                        sql_statement = str(','.join(values)).replace('SQL:', '').format(**kwargs)
                        label_cases.append("""WHEN {sql} THEN '{label}'""".format(sql=sql_statement, label=title))
                else:
                    label_cases.append("ELSE '{label}'".format(label=title))

            kwargs['case_conditions'] = 'CASE ' + ' '.join(label_cases) + 'END AS field_status,'
            kwargs['school_weekly_outer_join'] = """
            LEFT OUTER JOIN "connection_statistics_schoolweeklystatus" sws ON sds."last_weekly_status_id" = sws."id"
            """
        else:
            kwargs['case_conditions'] = """
                CASE WHEN sds.{col_name} >  {benchmark_value} THEN 'good'
                    WHEN sds.{col_name} < {benchmark_value} and sds.{col_name} >= {base_benchmark} THEN 'moderate'
                    WHEN sds.{col_name} < {base_benchmark}  THEN 'bad'
                    ELSE 'unknown'
                END AS field_status,
            """.format(**kwargs)

            if kwargs['is_reverse'] is True:
                kwargs['case_conditions'] = """
                CASE WHEN sds.{col_name} < {benchmark_value}  THEN 'good'
                    WHEN sds.{col_name} >= {benchmark_value} and sds.{col_name} <= {base_benchmark} THEN 'moderate'
                    WHEN sds.{col_name} > {base_benchmark} THEN 'bad'
                    ELSE 'unknown'
                END AS field_status,
                """.format(**kwargs)

        if len(kwargs.get('school_ids', [])) > 0:
            add_random_condition = False
            kwargs['school_condition'] = 'AND "schools_school"."id" IN ({0})'.format(
                ','.join([str(school_id) for school_id in kwargs['school_ids']])
            )

            kwargs['school_outer_condition'] = 'AND "schools_school"."id" IN ({0})'.format(
                ','.join([str(school_id) for school_id in kwargs['school_ids']])
            )
        elif len(kwargs.get('admin1_ids', [])) > 0:
            if settings.ADMIN_MAP_API_SAMPLING_LIMIT is not None:
                kwargs['MAP_API_SAMPLING_LIMIT'] = settings.ADMIN_MAP_API_SAMPLING_LIMIT
                add_random_condition = True
            else:
                add_random_condition = False

            kwargs['admin1_condition'] = 'AND "schools_school"."admin1_id" IN ({0})'.format(
                ','.join([str(admin1_id) for admin1_id in kwargs['admin1_ids']])
            )
            kwargs['admin1_outer_condition'] = 'AND "schools_school"."admin1_id" IN ({0})'.format(
                ','.join([str(admin1_id) for admin1_id in kwargs['admin1_ids']])
            )
        elif len(kwargs.get('country_ids', [])) > 0:
            if settings.COUNTRY_MAP_API_SAMPLING_LIMIT:
                kwargs['MAP_API_SAMPLING_LIMIT'] = settings.COUNTRY_MAP_API_SAMPLING_LIMIT
                add_random_condition = True
            else:
                add_random_condition = False

            kwargs['country_condition'] = 'AND "schools_school"."country_id" IN ({0})'.format(
                ','.join([str(country_id) for country_id in kwargs['country_ids']])
            )
            kwargs['country_outer_condition'] = 'AND "schools_school"."country_id" IN ({0})'.format(
                ','.join([str(country_id) for country_id in kwargs['country_ids']])
            )

        if len(kwargs['school_filters']) > 0:
            kwargs['school_condition'] += ' AND ' + kwargs['school_filters']
            kwargs['school_outer_condition'] += ' AND ' + kwargs['school_filters']

        if len(kwargs['school_static_filters']) > 0:
            kwargs['school_weekly_join'] = """
            INNER JOIN "connection_statistics_schoolweeklystatus"
                ON "schools_school"."last_weekly_status_id" = "connection_statistics_schoolweeklystatus"."id"
            """
            kwargs['school_weekly_condition'] = ' AND ' + kwargs['school_static_filters']

        if add_random_condition:
            if 'limit' in request.query_params:
                limit = request.query_params['limit']
                kwargs['random_order'] = 'ORDER BY random()' if int(request.query_params.get('z', '0')) == 2 else ''
            elif kwargs.get('MAP_API_SAMPLING_LIMIT'):
                limit = kwargs['MAP_API_SAMPLING_LIMIT']
                kwargs['random_order'] = 'ORDER BY random()'
            else:
                limit = '50000'
                kwargs['random_order'] = 'ORDER BY random()' if int(request.query_params.get('z', '0')) == 2 else ''

            kwargs['limit_condition'] = 'LIMIT ' + str(limit)
            kwargs['random_select_list'] = 'random(),'

        kwargs['col_function'] = kwargs['parameter_col_function_sql'].format(**kwargs)

        return query.format(**kwargs)

    def envelope_to_sql(self, env, request):
        if self.kwargs['layer_type'] == accounts_models.DataLayer.LAYER_TYPE_LIVE:
            return self.get_live_map_query(env, request)
        return self.get_static_map_query(env, request)

    def get_static_map_query(self, env, request):
        query = """
        WITH
        bounds AS (
            SELECT {env} AS geom,
                   {env}::box2d AS b2d
        ),
        mvtgeom AS (
            SELECT DISTINCT ST_AsMVTGeom(ST_Transform(schools_school.geopoint, 3857), bounds.b2d) AS geom,
                {random_select_list}
                schools_school.id,
                {table_name}."{col_name}" AS field_value,
                CASE WHEN schools_school.connectivity_status IN ('good', 'moderate') THEN 'connected'
                    WHEN schools_school.connectivity_status = 'no' THEN 'not_connected'
                    ELSE 'unknown'
                END as connectivity_status,
                {label_case_statements}
            FROM schools_school
            INNER JOIN bounds ON ST_Intersects(schools_school.geopoint, ST_Transform(bounds.geom, 4326))
            INNER JOIN connection_statistics_schoolweeklystatus sws ON schools_school.last_weekly_status_id = sws.id
            {school_weekly_join}
            WHERE schools_school."deleted" IS NULL
            {country_condition}
            {admin1_condition}
            {school_condition}
            {school_weekly_condition}
            {random_order}
            {limit_condition}
        )
        SELECT ST_AsMVT(DISTINCT mvtgeom.*) FROM mvtgeom;
        """

        kwargs = copy.deepcopy(self.kwargs)

        kwargs['country_condition'] = ''
        kwargs['admin1_condition'] = ''
        kwargs['school_condition'] = ''

        kwargs['school_weekly_join'] = ''
        kwargs['school_weekly_condition'] = ''

        kwargs['env'] = self.envelope_to_bounds_sql(env)

        kwargs['limit_condition'] = ''
        kwargs['random_order'] = ''
        kwargs['random_select_list'] = ''

        add_random_condition = True

        if len(kwargs.get('school_ids', [])) > 0:
            add_random_condition = False
            kwargs['school_condition'] = 'AND schools_school."id" IN ({0})'.format(
                ','.join([str(school_id) for school_id in kwargs['school_ids']])
            )
        elif len(kwargs.get('admin1_ids', [])) > 0:
            if settings.ADMIN_MAP_API_SAMPLING_LIMIT:
                kwargs['MAP_API_SAMPLING_LIMIT'] = settings.ADMIN_MAP_API_SAMPLING_LIMIT
                add_random_condition = True
            else:
                add_random_condition = False

            kwargs['admin1_condition'] = 'AND schools_school."admin1_id" IN ({0})'.format(
                ','.join([str(admin1_id) for admin1_id in kwargs['admin1_ids']])
            )
        elif len(kwargs.get('country_ids', [])) > 0:
            if settings.COUNTRY_MAP_API_SAMPLING_LIMIT:
                kwargs['MAP_API_SAMPLING_LIMIT'] = settings.COUNTRY_MAP_API_SAMPLING_LIMIT
                add_random_condition = True
            else:
                add_random_condition = False

            kwargs['country_condition'] = 'AND schools_school."country_id" IN ({0})'.format(
                ','.join([str(country_id) for country_id in kwargs['country_ids']])
            )

        if len(kwargs['school_filters']) > 0:
            kwargs['school_condition'] += ' AND ' + kwargs['school_filters']

        if len(kwargs['school_static_filters']) > 0:
            kwargs['school_weekly_join'] = """
            INNER JOIN "connection_statistics_schoolweeklystatus"
                ON sws."id" = "connection_statistics_schoolweeklystatus"."id"
            """
            kwargs['school_weekly_condition'] = ' AND ' + kwargs['school_static_filters']

        legend_configs = kwargs['legend_configs']
        label_cases = []
        values_l = []
        parameter_col_type = kwargs['parameter_col'].get('type', 'str').lower()
        kwargs['table_name'] = kwargs['parameter_col'].get('table_name', 'sws')

        for title, values_and_label in legend_configs.items():
            values = list(filter(lambda val: val if not core_utilities.is_blank_string(val) else None,
                                 values_and_label.get('values', [])))

            if len(values) > 0:
                is_sql_value = 'SQL:' in values[0]
                if is_sql_value:
                    sql_statement = str(','.join(values)).replace('SQL:', '').format(
                        table_name=kwargs['table_name'],
                        col_name=kwargs['col_name'],
                    )
                    label_cases.append("""WHEN {sql} THEN '{label}'""".format(sql=sql_statement, label=title))
                else:
                    values_l.extend(values)
                    if parameter_col_type == 'str':
                        label_cases.append(
                            """WHEN LOWER({table_name}."{col_name}") IN ({value}) THEN '{label}'""".format(
                                table_name=kwargs['table_name'],
                                col_name=kwargs['col_name'],
                                label=title,
                                value=','.join(["'" + str(v).lower() + "'" for v in values])
                            ))
                    elif parameter_col_type == 'int':
                        label_cases.append(
                            """WHEN {table_name}."{col_name}" IN ({value}) THEN '{label}'""".format(
                                table_name=kwargs['table_name'],
                                col_name=kwargs['col_name'],
                                label=title,
                                value=','.join([str(v) for v in values])
                            ))
            else:
                label_cases.append("ELSE '{label}'".format(label=title))

        kwargs['label_case_statements'] = 'CASE ' + ' '.join(label_cases) + 'END AS field_status'

        if add_random_condition:
            if 'limit' in request.query_params:
                limit = request.query_params['limit']
                kwargs['random_order'] = 'ORDER BY random()' if int(request.query_params.get('z', '0')) == 2 else ''
            elif kwargs.get('MAP_API_SAMPLING_LIMIT'):
                limit = kwargs['MAP_API_SAMPLING_LIMIT']
                kwargs['random_order'] = 'ORDER BY random()'
            else:
                limit = '50000'
                kwargs['random_order'] = 'ORDER BY random()' if int(request.query_params.get('z', '0')) == 2 else ''

            kwargs['limit_condition'] = 'LIMIT ' + str(limit)
            kwargs['random_select_list'] = 'random(),'

        return query.format(**kwargs)

    def cache_enabled(self, data_layer_instance):
        # Cache static layer Map data
        if data_layer_instance.type == accounts_models.DataLayer.LAYER_TYPE_STATIC:
            return True

        # Check if list of country ids provided and passed country id present in it
        if len(settings.LIVE_LAYER_CACHE_FOR_COUNTRY_IDS) > 0:
            if (
                'country_ids' in self.kwargs and
                len(list(set(self.kwargs['country_ids']) & set(settings.LIVE_LAYER_CACHE_FOR_COUNTRY_IDS))) == 0
            ):
                return False

        date = core_utilities.get_current_datetime_object().date() - timedelta(weeks=settings.LIVE_LAYER_CACHE_FOR_WEEKS)
        if self.kwargs['start_date'] >= date:
            return True

        return False

    def get(self, request, *args, **kwargs):
        use_cached_data = self.request.query_params.get(self.CACHE_KEY, 'on').lower() in ['on', 'true']
        request_path = remove_query_param(request.get_full_path(), 'cache')
        cache_key = self.get_cache_key()

        response = None
        if use_cached_data:
            response = cache_manager.get(cache_key)

        if not response:
            data_layer_instance = get_object_or_404(
                accounts_models.DataLayer.objects.all(),
                pk=self.kwargs.get('pk'),
                status=accounts_models.DataLayer.LAYER_STATUS_PUBLISHED,
            )

            data_sources = data_layer_instance.data_sources.all()

            live_data_sources = ['UNKNOWN']

            for d in data_sources:
                source_type = d.data_source.data_source_type
                if source_type == accounts_models.DataSource.DATA_SOURCE_TYPE_QOS:
                    live_data_sources.append(statistics_configs.QOS_SOURCE)
                elif source_type == accounts_models.DataSource.DATA_SOURCE_TYPE_DAILY_CHECK_APP:
                    live_data_sources.append(statistics_configs.DAILY_CHECK_APP_MLAB_SOURCE)

            country_ids = data_layer_instance.applicable_countries
            parameter_col = data_sources.first().data_source_column
            column_function_sql = self.get_column_function_sql(data_sources.first().data_source_column_function)

            parameter_column_name = str(parameter_col['name'])
            base_benchmark = str(parameter_col.get('base_benchmark', 1))

            self.update_kwargs(country_ids, data_layer_instance)
            benchmark_value, _ = self.get_benchmark_value(data_layer_instance)
            global_benchmark = data_layer_instance.global_benchmark.get('value')

            legend_configs = self.get_legend_configs(data_layer_instance)

            if data_layer_instance.type == accounts_models.DataLayer.LAYER_TYPE_LIVE:
                self.kwargs.update({
                    'col_name': parameter_column_name,
                    'benchmark_value': benchmark_value,
                    'global_benchmark': global_benchmark,
                    'national_benchmark': benchmark_value,
                    'base_benchmark': base_benchmark,
                    'live_source_types': ','.join(["'" + str(source) + "'" for source in set(live_data_sources)]),
                    'parameter_col': parameter_col,
                    'parameter_col_function_sql': column_function_sql,
                    'layer_type': accounts_models.DataLayer.LAYER_TYPE_LIVE,
                    'legend_configs': legend_configs,
                })
            else:
                self.kwargs.update({
                    'col_name': parameter_column_name,
                    'legend_configs': legend_configs,
                    'parameter_col': parameter_col,
                    'layer_type': accounts_models.DataLayer.LAYER_TYPE_STATIC,
                })

            try:
                response = self.generate_tile(request)
                if self.cache_enabled(data_layer_instance) and response.status_code == rest_status.HTTP_200_OK:
                    cache_manager.set(cache_key, response, request_path=request_path,
                                      soft_timeout=settings.CACHE_CONTROL_MAX_AGE)
            except Exception as ex:
                logger.error('Exception occurred for school connectivity tiles endpoint: {}'.format(ex))
                response = Response({'error': 'An error occurred while processing the request'}, status=500)

        return response


class LogActionViewSet(BaseModelViewSet):
    """
    LogActionViewSet
        This class is used to list all logs recorded.
        Inherits: BaseModelViewSet
    """
    model = LogEntry
    serializer_class = serializers.LogActionSerializer

    permission_classes = (
        core_permissions.IsUserAuthenticated,
        core_permissions.CanViewRecentAction,
    )

    filter_backends = (
        DjangoFilterBackend,
    )

    ordering_field_names = ['-action_time']
    apply_query_pagination = True

    filterset_fields = {
        'user_id': ['exact', 'in'],
    }

    paginator = None

    def apply_queryset_filters(self, queryset):
        """ If user not superuser then return only own Keys. For superuser return all API Keys"""
        request_user = self.request.user
        if not core_utilities.is_superuser(request_user):
            queryset = queryset.filter(user=request_user)
        return super().apply_queryset_filters(queryset)


@method_decorator([cache_control(public=True, max_age=settings.CACHE_CONTROL_MAX_AGE_FOR_FE)], name='dispatch')
class TimePlayerViewSet(BaseDataLayerAPIViewSet, account_utilities.BaseTileGenerator):
    permission_classes = (permissions.AllowAny,)

    def get_live_map_query(self, env, request):
        query = """
        WITH bounds AS (
                SELECT {env} AS geom,
                {env}::box2d AS b2d
            ),
            mvtgeom AS (
                SELECT DISTINCT ST_AsMVTGeom(ST_Transform(sds.geopoint, 3857), bounds.b2d) AS geom,
                   sds.school_id,
                   sds.year,
                   CASE
                       WHEN rt_status.rt_registered = True
                            AND EXTRACT(YEAR FROM CAST(rt_status.rt_registration_date AS DATE)) <= sds.year THEN True
                       ELSE False
                   END AS is_rt_connected,
                   {case_conditions}
                FROM bounds
                INNER JOIN (
                    SELECT schools_school.id AS school_id,
                        schools_school.geopoint,
                        EXTRACT(YEAR FROM CAST(t.date AS DATE)) AS year,
                        schools_school."last_weekly_status_id",
                        {col_function} AS "{col_name}"
                    FROM "schools_school"
                    INNER JOIN "connection_statistics_schooldailystatus" t ON schools_school."id" = t."school_id"
                    WHERE schools_school."deleted" IS NULL
                        AND t."deleted" IS NULL
                        AND schools_school."country_id" = {country_id}
                        AND EXTRACT(YEAR FROM CAST(t.date AS DATE)) >= {start_year}
                        AND t."live_data_source" IN ({live_source_types})
                    GROUP BY schools_school."id", EXTRACT(YEAR FROM CAST(t.date AS DATE))
                ) AS sds ON ST_Intersects(sds.geopoint, ST_Transform(bounds.geom, 4326))
            INNER JOIN "connection_statistics_schoolweeklystatus" sws ON sds."last_weekly_status_id" = sws."id"
            LEFT JOIN connection_statistics_schoolrealtimeregistration rt_status ON rt_status.school_id = sds.school_id
            WHERE rt_status."deleted" IS NULL
        )
        SELECT ST_AsMVT(DISTINCT mvtgeom.*) FROM mvtgeom;
        """

        kwargs = copy.deepcopy(self.kwargs)

        kwargs['env'] = self.envelope_to_bounds_sql(env)

        legend_configs = kwargs['legend_configs']
        if len(legend_configs) > 0 and 'SQL:' in str(legend_configs):
            label_cases = []
            for title, values_and_label in legend_configs.items():
                values = list(filter(lambda val: val if not core_utilities.is_blank_string(val) else None,
                                     values_and_label.get('values', [])))

                if len(values) > 0:
                    is_sql_value = 'SQL:' in values[0]
                    if is_sql_value:
                        sql_statement = str(','.join(values)).replace('SQL:', '').format(**kwargs)
                        label_cases.append("""WHEN {sql} THEN '{label}'""".format(sql=sql_statement, label=title))
                else:
                    label_cases.append("ELSE '{label}'".format(label=title))

            kwargs['case_conditions'] = 'CASE ' + ' '.join(label_cases) + 'END AS field_status'
        else:
            kwargs['case_conditions'] = """
                        CASE WHEN sds.{col_name} >  {benchmark_value} THEN 'good'
                            WHEN sds.{col_name} < {benchmark_value} and sds.{col_name} >= {base_benchmark} THEN 'moderate'
                            WHEN sds.{col_name} < {base_benchmark}  THEN 'bad'
                            ELSE 'unknown'
                        END AS field_status
                    """.format(**kwargs)

            if kwargs['is_reverse'] is True:
                kwargs['case_conditions'] = """
                        CASE WHEN sds.{col_name} < {benchmark_value}  THEN 'good'
                            WHEN sds.{col_name} >= {benchmark_value} and sds.{col_name} <= {base_benchmark} THEN 'moderate'
                            WHEN sds.{col_name} > {base_benchmark} THEN 'bad'
                            ELSE 'unknown'
                        END AS field_status
                        """.format(**kwargs)

        kwargs['col_function'] = kwargs['parameter_col_function_sql'].format(**kwargs)

        return query.format(**kwargs)

    def envelope_to_sql(self, env, request):
        return self.get_live_map_query(env, request)

    def get(self, request, *args, **kwargs):
        layer_id = request.query_params.get('layer_id')
        country_id = request.query_params.get('country_id')

        data_layer_instance = get_object_or_404(
            accounts_models.DataLayer.objects.all(),
            pk=layer_id,
            status=accounts_models.DataLayer.LAYER_STATUS_PUBLISHED,
        )

        data_sources = data_layer_instance.data_sources.all()

        live_data_sources = ['UNKNOWN']

        for d in data_sources:
            source_type = d.data_source.data_source_type
            if source_type == accounts_models.DataSource.DATA_SOURCE_TYPE_QOS:
                live_data_sources.append(statistics_configs.QOS_SOURCE)
            elif source_type == accounts_models.DataSource.DATA_SOURCE_TYPE_DAILY_CHECK_APP:
                live_data_sources.append(statistics_configs.DAILY_CHECK_APP_MLAB_SOURCE)

        parameter_col = data_sources.first().data_source_column
        column_function_sql = self.get_column_function_sql(data_sources.first().data_source_column_function)

        parameter_column_name = str(parameter_col['name'])
        base_benchmark = str(parameter_col.get('base_benchmark', 1))

        self.kwargs['benchmark'] = 'national' if request.query_params.get('benchmark', 'global') == 'national' else 'global'
        self.kwargs['country_id'] = country_id
        self.kwargs['col_name'] = parameter_column_name

        benchmark_value, _ = self.get_benchmark_value(data_layer_instance)
        legend_configs = self.get_legend_configs(data_layer_instance)

        if data_layer_instance.type == accounts_models.DataLayer.LAYER_TYPE_LIVE:
            self.kwargs.update({
                'benchmark_value': benchmark_value,
                'base_benchmark': base_benchmark,
                'live_source_types': ','.join(["'" + str(source) + "'" for source in set(live_data_sources)]),
                'parameter_col': parameter_col,
                'parameter_col_function_sql': column_function_sql,
                'layer_type': accounts_models.DataLayer.LAYER_TYPE_LIVE,
                'start_year': request.query_params.get('start_year', date_utilities.get_current_year() - 4),
                'is_reverse': data_layer_instance.is_reverse,
                'legend_configs': legend_configs,
            })

        try:
            return self.generate_tile(request)
        except Exception as ex:
            logger.error('Exception occurred for school connectivity tiles endpoint: {0}'.format(ex))
            return Response({'error': 'An error occurred while processing the request'}, status=500)


class ColumnConfigurationViewSet(BaseModelViewSet):
    model = accounts_models.ColumnConfiguration
    serializer_class = serializers.ColumnConfigurationListSerializer

    permission_classes = (
        core_permissions.IsUserAuthenticated,
        core_permissions.CanViewColumnConfigurations,
    )

    filter_backends = (
        DjangoFilterBackend,
        NullsAlwaysLastOrderingFilter,
    )

    ordering_field_names = ['label', 'name']
    apply_query_pagination = True

    filterset_fields = {
        'id': ['exact', 'in'],
        'type': ['iexact', 'in', 'exact'],
        'name': ['iexact', 'in', 'exact'],
        'table_name': ['iexact', 'in', 'exact'],
        'is_filter_applicable': ['exact'],
    }


class AdvanceFiltersViewSet(BaseModelViewSet):
    model = accounts_models.AdvanceFilter
    serializer_class = serializers.AdvanceFiltersListSerializer

    action_serializers = {
        'create': serializers.CreateAdvanceFilterSerializer,
        'partial_update': serializers.UpdateAdvanceFilterSerializer,
    }

    permission_classes = (
        core_permissions.IsUserAuthenticated,
        core_permissions.CanViewAdvanceFilters,
        core_permissions.CanAddAdvanceFilter,
        core_permissions.CanUpdateAdvanceFilter,
    )

    filter_backends = (
        DjangoFilterBackend,
        NullsAlwaysLastOrderingFilter,
        SearchFilter,
    )

    ordering_field_names = ['-last_modified_at', 'name']
    apply_query_pagination = True
    search_fields = ('=code', '=status', 'name', 'description', 'type')

    filterset_fields = {
        'id': ['exact', 'in'],
        'status': ['iexact', 'in', 'exact'],
        'published_by_id': ['exact', 'in'],
        'name': ['iexact', 'in', 'exact'],
    }

    permit_list_expands = ['created_by', 'published_by', 'last_modified_by', 'column_configuration']

    def apply_queryset_filters(self, queryset):
        """
        Override if applying more complex filters to queryset.
        :param queryset:
        :return queryset:
        """

        query_params = self.request.query_params.dict()
        query_param_keys = query_params.keys()

        if 'country_id' in query_param_keys:
            queryset = queryset.filter(
                active_countries__country=query_params['country_id'],
                active_countries__deleted__isnull=True,
            )
        elif 'country_id__in' in query_param_keys:
            queryset = queryset.filter(
                active_countries__country_id__in=[c_id.strip() for c_id in query_params['country_id__in'].split(',')],
                active_countries__deleted__isnull=True,
            )

        return super().apply_queryset_filters(queryset)

    def perform_destroy(self, instance):
        """
        Delete the filter from Admin portal listing only if its in Draft or Disabled mode.
        Published filter can not be deleted.
        """
        if instance.status in [accounts_models.AdvanceFilter.FILTER_STATUS_DRAFT,
                               accounts_models.AdvanceFilter.FILTER_STATUS_DISABLED]:
            instance.deleted = core_utilities.get_current_datetime_object()
            instance.last_modified_at = core_utilities.get_current_datetime_object()
            instance.last_modified_by = core_utilities.get_current_user(request=self.request)
            return super().perform_destroy(instance)
        raise accounts_exceptions.InvalidAdvanceFilterDeleteError(
            message_kwargs={'filter': instance.name, 'status': instance.status},
        )


class AdvanceFiltersPublishViewSet(BaseModelViewSet):
    model = accounts_models.AdvanceFilter
    serializer_class = serializers.PublishAdvanceFilterSerializer

    permission_classes = (
        core_permissions.IsUserAuthenticated,
        core_permissions.CanPublishAdvanceFilter,
    )

    def apply_queryset_filters(self, queryset):
        """
        Filter only in Draft or Disabled status can be Published.
        """
        queryset = queryset.filter(
            status__in=[accounts_models.AdvanceFilter.FILTER_STATUS_DRAFT,
                        accounts_models.AdvanceFilter.FILTER_STATUS_DISABLED],
        )
        return super().apply_queryset_filters(queryset)


class PublishedAdvanceFiltersViewSet(CachedListMixin, BaseModelViewSet):
    """
    PublishedAdvanceFiltersViewSet
    Cache Attr:
        Auto Cache: Not required
        Call Cache: Yes
    """
    LIST_CACHE_KEY_PREFIX = 'PUBLISHED_FILTERS_LIST'

    model = accounts_models.AdvanceFilter
    serializer_class = serializers.PublishedAdvanceFiltersListSerializer

    base_auth_permissions = (
        permissions.AllowAny,
    )

    filter_backends = (
        DjangoFilterBackend,
        NullsAlwaysLastOrderingFilter,
    )

    ordering_field_names = ['-last_modified_at', 'name']
    apply_query_pagination = True

    filterset_fields = {
        'id': ['exact', 'in'],
        'published_by_id': ['exact', 'in'],
        'name': ['iexact', 'in', 'exact'],
    }

    permit_list_expands = ['column_configuration', ]

    def get_list_cache_key(self):
        params = dict(self.request.query_params)
        params.pop(self.CACHE_KEY, None)
        return '{0}_{1}_{2}'.format(
            self.LIST_CACHE_KEY_PREFIX,
            '_'.join(map(lambda x: '{0}_{1}'.format(x[0], x[1]), sorted(self.kwargs.items()))),
            '_'.join(map(lambda x: '{0}_{1}'.format(x[0], x[1]), sorted(params.items()))),
        )

    def apply_queryset_filters(self, queryset):
        """
        Override if applying more complex filters to queryset.
        :param queryset:
        :return queryset:
        """

        country_id = self.kwargs.get('country_id')
        status = self.kwargs.get('status', 'PUBLISHED')

        queryset = queryset.filter(
            status=status,
            active_countries__country=country_id,
            active_countries__deleted__isnull=True,
        )

        return super().apply_queryset_filters(queryset)

    def update_serializer_context(self, context):
        context['country_id'] = self.kwargs.get('country_id')
        return context<|MERGE_RESOLUTION|>--- conflicted
+++ resolved
@@ -1899,12 +1899,8 @@
                 {school_weekly_outer_join}
                 INNER JOIN (
                     SELECT "schools_school"."id" AS school_id,
-<<<<<<< HEAD
-                        AVG(t."{col_name}") AS "{col_name}"
-=======
                         "schools_school"."last_weekly_status_id",
                         {col_function} AS "{col_name}"
->>>>>>> 4101dfff
                     FROM "schools_school"
                     INNER JOIN connection_statistics_schoolrealtimeregistration rt_status ON
                         rt_status.school_id = "schools_school".id
