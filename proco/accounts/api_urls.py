from django.urls import path

from proco.accounts import api

app_name = 'accounts'

urlpatterns = [
    path('apis/', api.APIsListAPIView.as_view({
        'get': 'list',
    }), name='list-apis'),
    path('api_keys/', api.APIKeysViewSet.as_view({
        'get': 'list',
        'post': 'create',
    }), name='list-or-create-api-keys'),
    path('api_keys/<int:pk>/', api.APIKeysViewSet.as_view({
        'put': 'partial_update',
        'delete': 'destroy',
    }), name='update-and-delete-api-key'),
    path('api_keys/<int:pk>/request_extension/', api.APIKeysRequestExtensionViewSet.as_view({
        'put': 'partial_update',
    }), name='request-api-key-extension'),
    path('validate_api_key/', api.ValidateAPIKeyViewSet.as_view(), name='validate-an-api-key'),

<<<<<<< HEAD
    path('translate/text/<str:target>/', api.TranslateTextFromEnViewSet.as_view(), name='translate-a-text-to-given-target-language'),
=======
    path('translate/text/<str:target>/', api.TranslateTextFromEnViewSet.as_view(),
         name='translate-a-text-to-given-target-language'),
>>>>>>> 49446d65

    # Email Endpoints
    path('notifications/', api.NotificationViewSet.as_view({
        'get': 'list',
        'post': 'create',
    }), name='list-send-notifications'),

    path('invalidate-cache/', api.InvalidateCache.as_view(), name='admin-invalidate-cache'),

    path('app_configs/', api.AppStaticConfigurationsViewSet.as_view(), name='get-app-static-configurations'),
    path('data_sources/', api.DataSourceViewSet.as_view({
        'get': 'list',
        'post': 'create',
    }), name='list-or-create-data-sources'),
    path('data_sources/<int:pk>/', api.DataSourceViewSet.as_view({
        'put': 'partial_update',
        'delete': 'destroy',
    }), name='update-or-delete-data-source'),
    path('data_sources/<int:pk>/publish/', api.DataSourcePublishViewSet.as_view({
        'put': 'partial_update',
    }), name='publish-data-source'),

    path('layers/', api.DataLayersViewSet.as_view({
        'get': 'list',
        'post': 'create',
    }), name='list-or-create-data-layers'),
    path('layers/<int:pk>/', api.DataLayersViewSet.as_view({
        'put': 'partial_update',
        'delete': 'destroy',
    }), name='update-or-delete-data-layer'),
    path('layers/<int:pk>/publish/', api.DataLayerPublishViewSet.as_view({
        'put': 'partial_update',
    }), name='publish-data-layer'),
    path('layers/<int:pk>/preview/', api.DataLayerPreviewViewSet.as_view(), name='preview-data-layer'),

    path('layers/<int:pk>/metadata/', api.DataLayerMetadataViewSet.as_view({
        'get': 'retrieve',
    }), name='metadata-data-layer'),
    path('layers/<int:pk>/info/', api.DataLayerInfoViewSet.as_view(), name='info-data-layer'),
    path('layers/<int:pk>/map/', api.DataLayerMapViewSet.as_view(), name='map-data-layer'),

    path('layers/<str:status>/', api.PublishedDataLayersViewSet.as_view({
        'get': 'list',
    }), name='list-published-data-layers'),

    path('recent_action_log/', api.LogActionViewSet.as_view({'get': 'list', }), name='list-recent-action-log'),

    path('time-players/v2/', api.TimePlayerViewSet.as_view(), name='get-time-player-data-v2'),

    path('column_configurations/', api.ColumnConfigurationViewSet.as_view({
        'get': 'list',
    }), name='list-column-configurations'),

    path('adv_filters/', api.AdvanceFiltersViewSet.as_view({
        'get': 'list',
        'post': 'create',
    }), name='list-or-create-advance-filters'),
    path('adv_filters/<int:pk>/', api.AdvanceFiltersViewSet.as_view({
        'put': 'partial_update',
        'delete': 'destroy',
    }), name='update-or-delete-advance-filter'),
    path('adv_filters/<int:pk>/publish/', api.AdvanceFiltersPublishViewSet.as_view({
        'put': 'partial_update',
    }), name='publish-advance-filter'),
    path('adv_filters/<str:status>/<int:country_id>/', api.PublishedAdvanceFiltersViewSet.as_view({
        'get': 'list',
    }), name='list-published-advance-filters'),
]<|MERGE_RESOLUTION|>--- conflicted
+++ resolved
@@ -21,12 +21,8 @@
     }), name='request-api-key-extension'),
     path('validate_api_key/', api.ValidateAPIKeyViewSet.as_view(), name='validate-an-api-key'),
 
-<<<<<<< HEAD
-    path('translate/text/<str:target>/', api.TranslateTextFromEnViewSet.as_view(), name='translate-a-text-to-given-target-language'),
-=======
     path('translate/text/<str:target>/', api.TranslateTextFromEnViewSet.as_view(),
          name='translate-a-text-to-given-target-language'),
->>>>>>> 49446d65
 
     # Email Endpoints
     path('notifications/', api.NotificationViewSet.as_view({
