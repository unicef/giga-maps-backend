import json
import logging
import os
import uuid
from datetime import timedelta

from celery import chain, chord, group, current_task
from django.conf import settings
from django.contrib.gis.geos import Point
from django.core.management import call_command
from django.db.models import Count
from django.db.utils import DataError
from requests.exceptions import HTTPError

from proco.accounts import utils as account_utilities
from proco.background import utils as background_task_utilities
from proco.connection_statistics import models as statistics_models
from proco.connection_statistics.utils import (
    aggregate_real_time_data_to_school_daily_status,
    aggregate_school_daily_status_to_school_weekly_status,
    aggregate_school_daily_to_country_daily,
    update_country_weekly_status,
)
from proco.core import utils as core_utilities
from proco.custom_auth import models as auth_models
from proco.custom_auth.utils import get_user_emails_for_permissions
from proco.data_sources import models as sources_models
from proco.data_sources import utils as source_utilities
from proco.data_sources.config import app_config as sources_config
from proco.locations.models import Country, CountryAdminMetadata
from proco.schools.models import School
from proco.taskapp import app
from proco.utils.dates import format_date
from proco.utils.tasks import populate_school_new_fields_task

logger = logging.getLogger('gigamaps.' + __name__)


@app.task
def finalize_task():
    return 'Done'


def load_data_from_school_master_apis(country_iso3_format=None):
    """
    Background task which handles School Master Data source changes from APIs to PROCO DB

    Execution Frequency: Once in a week
    """
    logger.info('Starting loading the school master data from API to DB.')

    errors = []
    ds_settings = settings.DATA_SOURCE_CONFIG.get('SCHOOL_MASTER')
    share_name = ds_settings['SHARE_NAME']
    schema_name = ds_settings['SCHEMA_NAME']
    dashboard_url = ds_settings['DASHBOARD_URL']
    country_codes_for_exclusion = ds_settings['COUNTRY_EXCLUSION_LIST']

    profile_json = {
        'shareCredentialsVersion': ds_settings.get('SHARE_CREDENTIALS_VERSION', 1),
        'endpoint': ds_settings.get('ENDPOINT'),
        'bearerToken': ds_settings.get('BEARER_TOKEN'),
        'expirationTime': ds_settings.get('EXPIRATION_TIME')
    }
    profile_file = os.path.join(
        settings.BASE_DIR,
        'school_master_profile_{dt}.share'.format(
            dt=format_date(core_utilities.get_current_datetime_object())
        )
    )
    open(profile_file, 'w').write(json.dumps(profile_json))

    # Create a SharingClient.
    client = source_utilities.ProcoSharingClient(profile_file)
    school_master_share = client.get_share(share_name)

    changes_for_countries = {}
    deleted_schools = []

    if school_master_share:
        school_master_schema = client.get_schema(school_master_share, schema_name)

        if school_master_schema:
            schema_tables = client.list_tables(school_master_schema)

            logger.debug('All tables ready to access: {0}'.format(schema_tables))

            school_master_fields = [f.name for f in sources_models.SchoolMasterData._meta.get_fields()]

            for schema_table in schema_tables:
                logger.debug('#' * 10)
                logger.debug('Table: %s', schema_table)

                if country_iso3_format and country_iso3_format != schema_table.name:
                    continue

                if len(country_codes_for_exclusion) > 0 and schema_table.name in country_codes_for_exclusion:
                    logger.warning('Country with ISO3 Format ({0}) configured to exclude from School Master data pull. '
                                   'Hence skipping the load for this country code.'.format(schema_table.name))
                    continue

                try:
                    source_utilities.sync_school_master_data(
                        profile_file, share_name, schema_name, schema_table.name, changes_for_countries,
                        deleted_schools, school_master_fields)
                except (HTTPError, DataError, ValueError) as ex:
                    logger.error('Exception caught for "{0}": {1}'.format(schema_table.name, str(ex)))
                    errors.append('{0} : {1} - {2}'.format(schema_table.name, type(ex).__name__, str(ex)))
                except Exception as ex:
                    logger.error('Exception caught for "{0}": {1}'.format(schema_table.name, str(ex)))
                    errors.append('{0} : {1} - {2}'.format(schema_table.name, type(ex).__name__, str(ex)))

        else:
            logger.error('School Master schema ({0}) does not exist to use for share ({1}).'.format(schema_name,
                                                                                                    share_name))
    else:
        logger.error('School Master share ({0}) does not exist to use.'.format(share_name))

    try:
        os.remove(profile_file)
    except OSError:
        pass

    has_data_changes = len(list(filter(lambda val: val, list(changes_for_countries.values())))) > 0

    if has_data_changes or len(errors) > 0 or len(deleted_schools) > 0:
        # 2. For Change Detection:
        # a) When a change is detected in the external data source (School master data source),
        # then system should trigger an email notification to the designated editor and publisher.
        # b) The email notification should include information about name of the changed data source and
        # a link to the interface in which reviewer can view the updated data.

        editors_and_publishers = get_user_emails_for_permissions([
            auth_models.RolePermission.CAN_UPDATE_SCHOOL_MASTER_DATA,
            auth_models.RolePermission.CAN_PUBLISH_SCHOOL_MASTER_DATA,
        ])

        if len(editors_and_publishers) > 0:
            email_subject = sources_config.school_master_update_email_subject_format % (
                core_utilities.get_project_title()
            )

            email_message = sources_config.school_master_update_email_message_format
            delete_msg = ''

            if len(deleted_schools) > 0:
                if len(deleted_schools) > 5:
                    delete_msg = """

                    Deleted schools count: {0}
                    """.format(len(deleted_schools))
                else:
                    delete_msg = """

                    Deleted school details from school master data source:
                        {0}
                    """.format('\n'.join(deleted_schools))

            error_msg = ''
            if len(errors) > 0:
                error_msg = """

                Few records failed due to the following errors in the School Master Data Source. We kindly request you to correct these errors so that the skipped records will be available for preview and publish next time:

                {}
                """.format('\n'.join(['{0}) {1}'.format(index, errors[index]) for index in range(len(errors))]))
            email_message = email_message.format(
                delete_msg=delete_msg,
                dashboard_url='Dashboard url: {}'.format(dashboard_url) if dashboard_url else '',
                error_msg=error_msg,
            )

            email_content = {'subject': email_subject, 'message': email_message}
            account_utilities.send_email_over_mailjet_service(editors_and_publishers, **email_content)


@app.task(soft_time_limit=3 * 55 * 60, time_limit=3 * 55 * 60)
def handle_published_school_master_data_row(published_row=None, country_ids=None):
    """
    Background task to handle all the published rows of school master data source

    Execution Frequency: Every 12 hours
    """
    logger.info('Handling the published school master data rows.')

    environment_map = {
        'urban': 'urban',
        'urbana': 'urban',
        'rural': 'rural',
    }

    coverage_type_choices = dict(statistics_models.SchoolWeeklyStatus.COVERAGE_TYPES).keys()
    true_choices = ['true', 'yes', '1']

    if country_ids and len(country_ids) > 0:
        task_key = 'handle_published_school_master_data_row_status_{current_time}_country_ids_{ids}'.format(
            current_time=format_date(core_utilities.get_current_datetime_object(), frmt='%d%m%Y_%H'),
            ids='_'.join([str(c_id) for c_id in country_ids]),
        )
        task_description = 'Handle published school master data rows for countries'
    elif published_row:
        task_key = 'handle_published_school_master_data_row_status_{current_time}_row_id_{ids}'.format(
            current_time=format_date(core_utilities.get_current_datetime_object(), frmt='%d%m%Y_%H'),
            ids=published_row.id,
        )
        task_description = 'Handle published school master data row for single record'
    else:
        task_key = 'handle_published_school_master_data_row_status_{current_time}'.format(
            current_time=format_date(core_utilities.get_current_datetime_object(), frmt='%d%m%Y_%H'))
        task_description = 'Handle published school master data rows'

    task_id = current_task.request.id or str(uuid.uuid4())
    task_instance = background_task_utilities.task_on_start(
        task_id, task_key, task_description)

    if task_instance:
        logger.debug('Not found running job for published rows handler task: {}'.format(task_key))
        updated_school_ids = []
        created_school_ids = []

        new_published_records = sources_models.SchoolMasterData.objects.filter(
            status=sources_models.SchoolMasterData.ROW_STATUS_PUBLISHED, is_read=False,
        )

        if published_row:
            new_published_records = new_published_records.filter(pk=published_row.id)

        if country_ids and len(country_ids) > 0:
            new_published_records = new_published_records.filter(country_id__in=country_ids)

        task_instance.info('Total published records to update: {}'.format(new_published_records.count()))

        for data_chunk in core_utilities.queryset_iterator(new_published_records, chunk_size=100, print_msg=False):
            for row in data_chunk:
                try:
                    environment = row.school_area_type.lower() if not core_utilities.is_blank_string(
                        row.school_area_type) else ''
                    environment = environment_map.get(environment, '')

                    admin1_instance = None
                    if not core_utilities.is_blank_string(row.admin1_id_giga):
                        admin1_instance = CountryAdminMetadata.objects.filter(
                            country=row.country,
                            giga_id_admin=row.admin1_id_giga,
                            layer_name=CountryAdminMetadata.LAYER_NAME_ADMIN1,
                        ).first()

                    admin2_instance = None
                    if not core_utilities.is_blank_string(row.admin2_id_giga):
                        admin2_instance = CountryAdminMetadata.objects.filter(
                            country=row.country,
                            giga_id_admin=row.admin2_id_giga,
                            layer_name=CountryAdminMetadata.LAYER_NAME_ADMIN2,
                        ).first()

                    school, created = School.objects.update_or_create(
                        giga_id_school=row.school_id_giga,
                        country=row.country,
                        defaults={
                            'external_id': row.school_id_govt,
                            'name': row.school_name,
                            'geopoint': Point(x=row.longitude, y=row.latitude),
                            'education_level': '' if core_utilities.is_blank_string(
                                row.education_level) else row.education_level,
                            'environment': environment,
                            'school_type': '' if core_utilities.is_blank_string(
                                row.school_funding_type) else row.school_funding_type,
                            'establishment_year': row.school_establishment_year,
                            'admin1': admin1_instance,
                            'admin2': admin2_instance,
                        },
                    )

                    date = core_utilities.get_current_datetime_object().date()
                    school_weekly = statistics_models.SchoolWeeklyStatus.objects.filter(
                        school=school, week=date.isocalendar()[1], year=date.isocalendar()[0],
                    ).last()

                    if not school_weekly:
                        school_weekly = statistics_models.SchoolWeeklyStatus.objects.filter(school=school).last()

                        if school_weekly:
                            # copy latest available one
                            school_weekly.id = None
                            school_weekly.year = date.isocalendar()[0]
                            school_weekly.week = date.isocalendar()[1]
                            school_weekly.modified = core_utilities.get_current_datetime_object()
                            school_weekly.created = core_utilities.get_current_datetime_object()

                            school_weekly.connectivity_speed = None
                            school_weekly.connectivity_upload_speed = None
                            school_weekly.connectivity_latency = None
                            school_weekly.roundtrip_time = None
                            school_weekly.jitter_download = None
                            school_weekly.jitter_upload = None
                            school_weekly.rtt_packet_loss_pct = None
                            school_weekly.connectivity_speed_probe = None
                            school_weekly.connectivity_upload_speed_probe = None
                            school_weekly.connectivity_latency_probe = None
                            school_weekly.connectivity_speed_mean = None
                            school_weekly.connectivity_upload_speed_mean = None
                        else:
                            school_weekly = statistics_models.SchoolWeeklyStatus.objects.create(
                                school=school,
                                year=date.isocalendar()[0],
                                week=date.isocalendar()[1],
                            )

                    school_weekly.num_students = row.num_students
                    school_weekly.num_teachers = row.num_teachers
                    school_weekly.num_classroom = row.num_classrooms
                    school_weekly.num_latrines = row.num_latrines
                    school_weekly.running_water = False if core_utilities.is_blank_string(
                        row.water_availability) else str(row.water_availability).lower() in true_choices
                    school_weekly.electricity_availability = False if core_utilities.is_blank_string(
                        row.electricity_availability) else str(row.electricity_availability).lower() in true_choices
                    school_weekly.computer_lab = False if core_utilities.is_blank_string(
                        row.computer_lab) else str(row.computer_lab).lower() in true_choices
                    school_weekly.num_computers = row.num_computers

                    if core_utilities.is_blank_string(row.connectivity_govt):
                        school_weekly.connectivity = None
                    else:
                        school_weekly.connectivity = str(row.connectivity_govt).lower() in true_choices

                    school_weekly.connectivity_type = row.connectivity_type_govt or 'unknown'

                    if core_utilities.is_blank_string(row.cellular_coverage_availability):
                        school_weekly.coverage_availability = None
                    else:
                        school_weekly.coverage_availability = str(
                            row.cellular_coverage_availability).lower() in true_choices

                    coverage_type = statistics_models.SchoolWeeklyStatus.COVERAGE_UNKNOWN
                    if not core_utilities.is_blank_string(row.cellular_coverage_type):
                        coverage_type_in_lower = str(row.cellular_coverage_type).lower()
                        if coverage_type_in_lower in coverage_type_choices:
                            coverage_type = coverage_type_in_lower
                        elif coverage_type_in_lower in ['no service', 'no coverage', 'no']:
                            coverage_type = statistics_models.SchoolWeeklyStatus.COVERAGE_NO

                    school_weekly.coverage_type = coverage_type

                    school_weekly.download_speed_contracted = row.download_speed_contracted
                    school_weekly.num_computers_desired = row.num_computers_desired
                    school_weekly.electricity_type = row.electricity_type
                    school_weekly.num_adm_personnel = row.num_adm_personnel

                    school_weekly.fiber_node_distance = row.fiber_node_distance
                    school_weekly.microwave_node_distance = row.microwave_node_distance

                    school_weekly.schools_within_1km = row.schools_within_1km
                    school_weekly.schools_within_2km = row.schools_within_2km
                    school_weekly.schools_within_3km = row.schools_within_3km

                    school_weekly.nearest_lte_distance = row.nearest_LTE_distance
                    school_weekly.nearest_umts_distance = row.nearest_UMTS_distance
                    school_weekly.nearest_gsm_distance = row.nearest_GSM_distance
                    school_weekly.nearest_nr_distance = row.nearest_NR_distance

                    school_weekly.pop_within_1km = row.pop_within_1km
                    school_weekly.pop_within_2km = row.pop_within_2km
                    school_weekly.pop_within_3km = row.pop_within_3km

                    school_weekly.school_data_source = row.school_data_source
                    school_weekly.school_data_collection_year = row.school_data_collection_year
                    school_weekly.school_data_collection_modality = row.school_data_collection_modality
                    school_weekly.school_location_ingestion_timestamp = row.school_location_ingestion_timestamp
                    school_weekly.connectivity_govt_ingestion_timestamp = row.connectivity_govt_ingestion_timestamp
                    school_weekly.connectivity_govt_collection_year = row.connectivity_govt_collection_year
                    school_weekly.disputed_region = False if core_utilities.is_blank_string(
                        row.disputed_region) else str(row.disputed_region).lower() in true_choices

<<<<<<< HEAD
                    download_speed_benchmark = row.download_speed_benchmark
                    if download_speed_benchmark:
                        # convert Mbps to bps
                        school_weekly.download_speed_benchmark = download_speed_benchmark * 1000 * 1000
=======
                    school_weekly.num_students_girls = row.num_students_girls
                    school_weekly.num_students_boys = row.num_students_boys
                    school_weekly.num_students_other = row.num_students_other
                    school_weekly.num_teachers_female = row.num_teachers_female
                    school_weekly.num_teachers_male = row.num_teachers_male
                    school_weekly.num_tablets = row.num_tablets
                    school_weekly.num_robotic_equipment = row.num_robotic_equipment

                    school_weekly.computer_availability = None if core_utilities.is_blank_string(
                        row.computer_availability) else str(row.computer_availability).lower() in true_choices
                    school_weekly.teachers_trained = None if core_utilities.is_blank_string(
                        row.teachers_trained) else str(row.teachers_trained).lower() in true_choices
                    school_weekly.sustainable_business_model = None if core_utilities.is_blank_string(
                        row.sustainable_business_model) else str(row.sustainable_business_model).lower() in true_choices
                    school_weekly.device_availability = None if core_utilities.is_blank_string(
                        row.device_availability) else str(row.device_availability).lower() in true_choices
>>>>>>> 27324db5

                    school_weekly.save()

                    rt_registered = None
                    if not core_utilities.is_blank_string(row.connectivity_RT):
                        rt_registered = str(row.connectivity_RT).lower() in true_choices

                    if rt_registered is not None and row.connectivity_RT_ingestion_timestamp is not None:
                        school_rt_qs = statistics_models.SchoolRealTimeRegistration.objects.filter(school=school)
                        if school_rt_qs.exists():
                            school_rt_instance = school_rt_qs.order_by('-created').first()

                            school_rt_instance.rt_registered = rt_registered
                            school_rt_instance.rt_registration_date = row.connectivity_RT_ingestion_timestamp
                            school_rt_instance.rt_source = row.connectivity_RT_datasource

                            school_rt_instance.save()
                        else:
                            statistics_models.SchoolRealTimeRegistration.objects.create(
                                school=school,
                                rt_registered=rt_registered,
                                rt_registration_date=row.connectivity_RT_ingestion_timestamp,
                                rt_source=row.connectivity_RT_datasource,
                            )

                    row.is_read = True
                    row.school = school
                    row.save()

                    updated_school_ids.append(school.id)
                    if created:
                        created_school_ids.append(school.id)
                except Exception as ex:
                    logger.error('Error reported on publishing: {0}'.format(ex))
                    logger.error('Record: {0}'.format(row.__dict__))
                    task_instance.info('Error reported for ID ({0}) on publishing: {1}'.format(row.id, ex))

        if len(updated_school_ids) > 0:
            for i in range(0, len(updated_school_ids), 20):
                populate_school_new_fields_task.delay(None, None, None, school_ids=updated_school_ids[i:i + 20])


        for new_school_id in created_school_ids:
            # As it's a new school added through School Master record publishing, add the school to search index
            cmd_args = ['--update_index', '-school_id={0}'.format(new_school_id)]
            call_command('index_rebuild_schools', *cmd_args)

        background_task_utilities.task_on_complete(task_instance)
    else:
        logger.error('Found running Job with "{0}" name so skipping current iteration'.format(task_key))


@app.task(soft_time_limit=2 * 55 * 60, time_limit=2 * 55 * 60)
def handle_deleted_school_master_data_row(deleted_row=None, country_ids=None):
    """
    Background task to handle all the deleted rows of school master data source

    Execution Frequency: Every day
    """
    logger.info('Handling the deleted school master data rows.')
    if country_ids and len(country_ids) > 0:
        task_key = 'handle_deleted_school_master_data_row_status_{current_time}_country_ids_{ids}'.format(
            current_time=format_date(core_utilities.get_current_datetime_object(), frmt='%d%m%Y_%H'),
            ids='_'.join([str(c_id) for c_id in country_ids]),
        )
        task_description = 'Handle deleted school master data rows for countries'
    elif deleted_row:
        task_key = 'handle_deleted_school_master_data_row_status_{current_time}_row_id_{ids}'.format(
            current_time=format_date(core_utilities.get_current_datetime_object(), frmt='%d%m%Y_%H'),
            ids=deleted_row.id,
        )
        task_description = 'Handle deleted school master data row for single record'
    else:
        task_key = 'handle_deleted_school_master_data_row_status_{current_time}'.format(
            current_time=format_date(core_utilities.get_current_datetime_object(), frmt='%d%m%Y_%H'))
        task_description = 'Handle deleted school master data rows'

    task_id = current_task.request.id or str(uuid.uuid4())
    task_instance = background_task_utilities.task_on_start(task_id, task_key, task_description)

    if task_instance:
        logger.debug('Not found running job for deleted rows handler: {}'.format(task_key))
        new_deleted_records = sources_models.SchoolMasterData.objects.filter(
            status=sources_models.SchoolMasterData.ROW_STATUS_DELETED_PUBLISHED,
            is_read=False,
            school__isnull=False,
        )

        if deleted_row:
            new_deleted_records = new_deleted_records.filter(pk=deleted_row.id)

        if country_ids and len(country_ids) > 0:
            new_deleted_records = new_deleted_records.filter(country_id__in=country_ids)

        current_date = core_utilities.get_current_datetime_object()
        task_instance.info('Total records to update: {}'.format(new_deleted_records.count()))

        for data_chunk in core_utilities.queryset_iterator(new_deleted_records, chunk_size=1000):
            for row in data_chunk:
                try:
                    row.school.delete()

                    statistics_models.SchoolWeeklyStatus.objects.filter(school=row.school).update(deleted=current_date)

                    statistics_models.SchoolDailyStatus.objects.filter(school=row.school).update(deleted=current_date)

                    statistics_models.SchoolRealTimeRegistration.objects.filter(school=row.school).update(
                        deleted=current_date)

                    row.is_read = True
                    row.save()

                except Exception as ex:
                    logger.error('Error reported on deletion: {0}'.format(ex))
                    logger.error('Record: {0}'.format(row.__dict__))
                    task_instance.info('Error reported for ID ({0}) on deletion: {1}'.format(row.id, ex))

        task_instance.info('Remaining records: {}'.format(new_deleted_records.count()))
        background_task_utilities.task_on_complete(task_instance)
    else:
        logger.error('Found running Job with "{0}" name so skipping current iteration'.format(task_key))


@app.task
def email_reminder_to_editor_and_publisher_for_review_waiting_records():
    """
    Background task which send the Email reminders to Editor and Publisher if
    there are School Master records which are waiting for the review from
    more than 48 hours

    Execution Frequency: Every day only once
    """
    task_key = 'email_reminder_to_editor_and_publisher_for_review_waiting_records_status_{current_time}'.format(
        current_time=format_date(core_utilities.get_current_datetime_object(), frmt='%d%m%Y'))
    task_id = current_task.request.id or str(uuid.uuid4())
    task_instance = background_task_utilities.task_on_start(
        task_id, task_key, 'Send reminder email to Editor and Publisher to review the school master rows')

    if task_instance:
        logger.debug('Not found running job for reminder email task: {}'.format(task_key))

        ds_settings = settings.DATA_SOURCE_CONFIG.get('SCHOOL_MASTER')
        review_grace_period = core_utilities.convert_to_int(ds_settings['REVIEW_GRACE_PERIOD_IN_HRS'], default='48')

        logger.info('Sending email reminder to Editor/Publisher if records are waiting for more '
                    'than {0} hrs'.format(review_grace_period))
        task_instance.info('Sending email reminder to Editor/Publisher if records are waiting for '
                           'more than {0} hrs'.format(review_grace_period))

        if (
            core_utilities.is_blank_string(settings.ANYMAIL.get('MAILJET_API_KEY')) or
            core_utilities.is_blank_string(settings.ANYMAIL.get('MAILJET_SECRET_KEY'))
        ):
            logger.error('MailJet creds are not configured to send the email. Hence email notification is disabled.')
            task_instance.info('ERROR: MailJet creds are not configured to send the email. Hence email notification is '
                               'disabled.')
        else:
            current_time = core_utilities.get_current_datetime_object()
            check_time = current_time - timedelta(hours=review_grace_period)
            email_user_list = []

            # If there are records for all editor to review which collected date is more than 48 hrs
            has_records_to_review_for_all_editors = sources_models.SchoolMasterData.objects.filter(
                status=sources_models.SchoolMasterData.ROW_STATUS_DRAFT,
                modified__lt=check_time,
            ).exists()

            # If there are records for all publishers to review which are sent to publishers
            # to publish more than 48 hrs back
            has_records_to_review_for_all_publishers = sources_models.SchoolMasterData.objects.filter(
                status__in=[
                    sources_models.SchoolMasterData.ROW_STATUS_DRAFT_LOCKED,
                    sources_models.SchoolMasterData.ROW_STATUS_DELETED,
                ],
                is_read=False,
                modified__lt=check_time,
            ).exists()

            # If it has records for all editors and publishers to review than send the reminder email to all
            if has_records_to_review_for_all_editors and has_records_to_review_for_all_publishers:
                logger.info('All Editors and Publishers has records to review')
                task_instance.info('All Editors and Publishers has records to review')
                email_user_list.extend(get_user_emails_for_permissions([
                    auth_models.RolePermission.CAN_UPDATE_SCHOOL_MASTER_DATA,
                    auth_models.RolePermission.CAN_PUBLISH_SCHOOL_MASTER_DATA,
                ]))
            else:
                # If all editors have records to review, then send reminder email
                if has_records_to_review_for_all_editors:
                    logger.info('All Editors has records to review')
                    task_instance.info('All Editors has records to review')
                    email_user_list.extend(
                        get_user_emails_for_permissions([auth_models.RolePermission.CAN_UPDATE_SCHOOL_MASTER_DATA]))
                else:
                    # Else send the email to those editors who have updated the DRAFT records but not touched
                    # it in last 48 hrs
                    editor_ids_who_has_old_updated_records = list(sources_models.SchoolMasterData.objects.filter(
                        status=sources_models.SchoolMasterData.ROW_STATUS_UPDATED_IN_DRAFT,
                        modified__lt=check_time,
                    ).values_list('modified_by_id', flat=True).order_by('modified_by_id').distinct('modified_by_id'))

                    if len(editor_ids_who_has_old_updated_records) > 0:
                        logger.info('Only few Editors has records to review')
                        task_instance.info('Only few Editors has records to review')
                        email_user_list.extend(
                            get_user_emails_for_permissions(
                                [auth_models.RolePermission.CAN_UPDATE_SCHOOL_MASTER_DATA],
                                ids_to_filter=editor_ids_who_has_old_updated_records)
                        )

                # If all publishers have records to review, then send reminder email to all
                if has_records_to_review_for_all_publishers:
                    logger.info('All Publishers has records to review')
                    task_instance.info('All Publishers has records to review')
                    email_user_list.extend(
                        get_user_emails_for_permissions([auth_models.RolePermission.CAN_PUBLISH_SCHOOL_MASTER_DATA]))
                else:
                    # Else send the email to those publishers who have updated the records
                    # but not touched it in last 48 hrs
                    publisher_ids_who_has_old_updated_records = list(sources_models.SchoolMasterData.objects.filter(
                        status=sources_models.SchoolMasterData.ROW_STATUS_UPDATED_IN_DRAFT_LOCKED,
                        modified__lt=check_time,
                    ).values_list('modified_by_id', flat=True).order_by('modified_by_id').distinct('modified_by_id'))

                    if len(publisher_ids_who_has_old_updated_records) > 0:
                        logger.info('Only few Publishers has records to review')
                        task_instance.info('Only few Publishers has records to review')
                        email_user_list.extend(
                            get_user_emails_for_permissions(
                                [auth_models.RolePermission.CAN_PUBLISH_SCHOOL_MASTER_DATA],
                                ids_to_filter=publisher_ids_who_has_old_updated_records)
                        )

            if len(email_user_list) > 0:
                # Get the unique email IDs so it sends only 1 email
                unique_email_ids = set(email_user_list)

                email_subject = sources_config.school_master_records_to_review_email_subject_format % (
                    core_utilities.get_project_title()
                )

                dashboard_url = ds_settings['DASHBOARD_URL']
                email_message = sources_config.school_master_records_to_review_email_message_format.format(
                    dashboard_url='Dashboard url: {}'.format(dashboard_url) if dashboard_url else '',
                )

                email_content = {'subject': email_subject, 'message': email_message}
                logger.info('Sending the below emails:\n'
                            'To: {0}\n'
                            'Subject: {1}\n'
                            'Body: {2}'.format(unique_email_ids, email_subject, email_message))
                task_instance.info('Sending the below emails:\tTo: {0}\tSubject: {1}\tBody: {2}'.format(
                    unique_email_ids, email_subject, email_message))
                account_utilities.send_email_over_mailjet_service(unique_email_ids, **email_content)

        background_task_utilities.task_on_complete(task_instance)
    else:
        logger.error('Found running Job with "{0}" name so skipping current iteration'.format(task_key))


@app.task(soft_time_limit=60 * 60, time_limit=60 * 60)
def load_data_from_daily_check_app_api(*args):
    logger.info('Loading the DailyCheckApp data to DB.')
    source_utilities.sync_dailycheckapp_realtime_data()
    logger.info('Loaded the DailyCheckApp data to DB successfully.')


@app.task(soft_time_limit=4 * 60 * 60, time_limit=4 * 60 * 60)
def load_data_from_qos_apis(*args):
    logger.info('Loading the QoS data to DB.')
    changes_for_countries = {}

    source_utilities.load_qos_data_source_response_to_model(changes_for_countries)

    countries_ids = list(Country.objects.all().filter(
        iso3_format__in=list(changes_for_countries.keys())
    ).values_list('id', flat=True).order_by('id').distinct('id'))

    for country_id in countries_ids:
        source_utilities.sync_qos_realtime_data(country_id)
    logger.info('Loaded the QoS data to DB successfully.')


@app.task(soft_time_limit=2 * 60 * 60, time_limit=2 * 60 * 60)
def cleanup_school_master_rows():
    task_key = 'cleanup_school_master_rows_status_{current_time}'.format(
        current_time=format_date(core_utilities.get_current_datetime_object(), frmt='%d%m%Y_%H'))
    task_id = current_task.request.id or str(uuid.uuid4())
    task_instance = background_task_utilities.task_on_start(task_id, task_key, 'Cleanup school master rows')

    if task_instance:
        logger.debug('Not found running job for school master cleanup task: {}'.format(task_key))
        # Delete all the old records where more than 1 record are in DRAFT/UPDATED_IN_DRAFT or
        # ROW_STATUS_DRAFT_LOCKED/ROW_STATUS_UPDATED_IN_DRAFT_LOCKED for same School GIGA ID
        rows_with_more_than_1_record_in_draft = sources_models.SchoolMasterData.objects.filter(
            status__in=[
                sources_models.SchoolMasterData.ROW_STATUS_DRAFT,
                sources_models.SchoolMasterData.ROW_STATUS_UPDATED_IN_DRAFT,
                sources_models.SchoolMasterData.ROW_STATUS_DRAFT_LOCKED,
                sources_models.SchoolMasterData.ROW_STATUS_UPDATED_IN_DRAFT_LOCKED,
            ]
        ).values('school_id_giga', 'country_id').annotate(
            total_records=Count('school_id_giga', distinct=False),
        ).order_by('-total_records', 'school_id_giga', 'country_id').filter(total_records__gt=1)

        logger.debug('Queryset to get all the old records to delete where more than 1 record are in DRAFT/'
                     'UPDATED_IN_DRAFT/ROW_STATUS_DRAFT_LOCKED/ROW_STATUS_UPDATED_IN_DRAFT_LOCKED '
                     'for same School GIGA ID: {0}'.format(rows_with_more_than_1_record_in_draft.query))

        for row in rows_with_more_than_1_record_in_draft:
            for row_to_delete in sources_models.SchoolMasterData.objects.filter(
                school_id_giga=row['school_id_giga'],
                country_id=row['country_id'],
            ).order_by('-created')[1:]:
                row_to_delete.delete()
        task_instance.info('Deleted rows where more than 1 record are in DRAFT/'
                           'UPDATED_IN_DRAFT/ROW_STATUS_DRAFT_LOCKED/ROW_STATUS_UPDATED_IN_DRAFT_LOCKED '
                           'for same School GIGA ID')

        # Delete all the old records where more than 1 record are in is_read=True for same School GIGA ID
        rows_with_more_than_1_record_in_read = sources_models.SchoolMasterData.objects.filter(
            is_read=True,
        ).values('school_id_giga', 'country_id').annotate(
            total_records=Count('school_id_giga', distinct=False),
        ).order_by('-total_records').filter(total_records__gt=1)

        logger.debug('Queryset to get all the old records to delete where more than 1 record are in is_read=True '
                     'for same School GIGA ID: {0}'.format(rows_with_more_than_1_record_in_read.query))

        for row in rows_with_more_than_1_record_in_read:
            for row_to_delete in sources_models.SchoolMasterData.objects.filter(
                school_id_giga=row['school_id_giga'],
                country_id=row['country_id'],
            ).order_by('-published_at')[1:]:
                row_to_delete.delete()
        task_instance.info('Deleted rows where more than 1 record are in is_read=True for same School GIGA ID')

        background_task_utilities.task_on_complete(task_instance)
    else:
        logger.error('Found running Job with "{0}" name so skipping current iteration'.format(task_key))


@app.task(soft_time_limit=6 * 60 * 60, time_limit=6 * 60 * 60)
def update_static_data(*args, country_iso3_format=None):
    """
    Background task to Get Static data to Proco DB

    1. School Master Data source

    Execution Frequency: Once in a week/once in 2 weeks
    """
    task_key = 'update_static_data_status_{current_time}'.format(
        current_time=format_date(core_utilities.get_current_datetime_object(), frmt='%d%m%Y_%H'))
    task_id = current_task.request.id or str(uuid.uuid4())
    task_instance = background_task_utilities.task_on_start(
        task_id, task_key, 'Sync Static Data from School Master sources', check_previous=True)

    if task_instance:
        logger.debug('Not found running job for static data pull handler: {}'.format(task_key))
        load_data_from_school_master_apis(country_iso3_format=country_iso3_format)
        task_instance.info('Completed the load data from School Master API call')
        cleanup_school_master_rows.s()
        task_instance.info('Scheduled cleanup school master rows')
        background_task_utilities.task_on_complete(task_instance)
    else:
        logger.error('Found Job with "{0}" name so skipping current iteration'.format(task_key))


@app.task(soft_time_limit=60 * 60, time_limit=60 * 60)
def finalize_previous_day_data(_prev_result, country_id, date, *args):
    country = Country.objects.get(id=country_id)

    aggregate_real_time_data_to_school_daily_status(country, date)
    aggregate_school_daily_to_country_daily(country, date)

    weekly_data_available = aggregate_school_daily_status_to_school_weekly_status(country, date)
    if weekly_data_available:
        update_country_weekly_status(country, date)

    country.invalidate_country_related_cache()


@app.task(soft_time_limit=2 * 60 * 60, time_limit=2 * 60 * 60)
def update_live_data(*args, today=True):
    """
    Background task executed multiple times a day to get the real time data to Proco DB

    1. Daily Check App + MLab
    2. QoS

    Execution Frequency: 4-5 times a day
    """
    task_key = 'update_live_data_status_{current_time}_{today}'.format(
        current_time=format_date(core_utilities.get_current_datetime_object(), frmt='%d%m%Y_%H'),
        today=today,
    )
    task_id = current_task.request.id or str(uuid.uuid4())
    task_instance = background_task_utilities.task_on_start(task_id, task_key, 'Sync Realtime Data from Live sources')

    if task_instance:
        logger.debug('Not found running job: {}'.format(task_key))
        countries_ids = Country.objects.values_list('id', flat=True)

        if today:
            today_date = core_utilities.get_current_datetime_object().date()
            chain(
                load_data_from_daily_check_app_api.s(),
                load_data_from_qos_apis.s(),
                chord(
                    group([
                        finalize_previous_day_data.s(country_id, today_date)
                        for country_id in countries_ids
                    ]),
                    finalize_task.si(),
                ),
            ).delay()

        else:
            yesterday_date = core_utilities.get_current_datetime_object().date() - timedelta(days=1)
            chain(
                load_data_from_daily_check_app_api.s(),
                load_data_from_qos_apis.s(),
                chord(
                    group([
                        finalize_previous_day_data.s(country_id, yesterday_date)
                        for country_id in countries_ids
                    ]),
                    finalize_task.si(),
                ),

            ).delay()

        background_task_utilities.task_on_complete(task_instance)
    else:
        logger.error('Found running Job with "{0}" name so skipping current iteration'.format(task_key))


@app.task(soft_time_limit=1 * 60 * 60, time_limit=1 * 60 * 60)
def clean_old_live_data():
    current_datetime = core_utilities.get_current_datetime_object()
    task_key = 'clean_old_live_data_status_{current_time}'.format(
        current_time=format_date(current_datetime, frmt='%d%m%Y_%H'),
    )
    task_id = current_task.request.id or str(uuid.uuid4())
    task_instance = background_task_utilities.task_on_start(task_id, task_key, 'Clean live data older than 30 days')

    if task_instance:
        logger.debug('Not found running job for live data cleanup handler: {}'.format(task_key))
        older_then_date = current_datetime - timedelta(days=30)

        logger.debug('Deleting all the rows from "RealTimeConnectivity" Data Table which is older than: {0}'.format(
            older_then_date))
        statistics_models.RealTimeConnectivity.objects.filter(created__lt=older_then_date).delete()
        task_instance.info('"RealTimeConnectivity" data table completed')

        logger.debug(
            'Deleting all the rows from "DailyCheckAppMeasurementData" Data Table which is older than: {0}'.format(
                older_then_date))
        # Delete all entries from DailyCheckApp Data Table which is older than 7 days
        sources_models.DailyCheckAppMeasurementData.objects.filter(created_at__lt=older_then_date).delete()
        task_instance.info('"DailyCheckAppMeasurementData" data table completed')

        logger.debug('Deleting all the rows from "QoSData" Data Table which is older than: {0}'.format(older_then_date))
        # Delete all entries from QoS Data Table which is older than 7 days
        sources_models.QoSData.objects.filter(timestamp__lt=older_then_date).delete()
        task_instance.info('"QoSData" data table completed')

        background_task_utilities.task_on_complete(task_instance)
    else:
        logger.error('Found running Job with "{0}" name so skipping current iteration'.format(task_key))


@app.task(soft_time_limit=10 * 60 * 60, time_limit=10 * 60 * 60)
def data_loss_recovery_for_pcdc_weekly_task(start_week_no, end_week_no, year, pull_data, *args):
    """
    data_loss_recovery_for_pcdc_weekly_task
        Task to schedule manually from Console.
    """
    if not start_week_no or not end_week_no or not year:
        logger.error('Required args not provided: [start_week_no, end_week_no, year]')
        return

    logger.info('Starting data loss recovery for pcdc task: start_week_no "{0}" - end_week_no "{1}" - '
                'year "{2}"'.format(start_week_no, end_week_no, year))

    task_key = 'data_loss_recovery_for_pcdc_weekly_task_start_week_no_{0}_end_week_no_{1}_year_{2}_on_{3}'.format(
        start_week_no, end_week_no, year, format_date(core_utilities.get_current_datetime_object(), frmt='%d%m%Y_%H'))

    task_id = current_task.request.id or str(uuid.uuid4())
    task_instance = background_task_utilities.task_on_start(
        task_id, task_key, 'Recover the data fro PCDC live source')

    if task_instance:
        logger.debug('Not found running job: {}'.format(task_key))
        cmd_args = [
            '-start_week_no={}'.format(start_week_no),
            '-end_week_no={}'.format(end_week_no),
            '-year={}'.format(year),
        ]

        if pull_data:
            cmd_args.append('--pull_data')

        call_command('data_loss_recovery_for_pcdc_weekly', *cmd_args)

        background_task_utilities.task_on_complete(task_instance)
    else:
        logger.error('Found running Job with "{0}" name so skipping current iteration'.format(task_key))<|MERGE_RESOLUTION|>--- conflicted
+++ resolved
@@ -371,12 +371,11 @@
                     school_weekly.disputed_region = False if core_utilities.is_blank_string(
                         row.disputed_region) else str(row.disputed_region).lower() in true_choices
 
-<<<<<<< HEAD
                     download_speed_benchmark = row.download_speed_benchmark
                     if download_speed_benchmark:
                         # convert Mbps to bps
                         school_weekly.download_speed_benchmark = download_speed_benchmark * 1000 * 1000
-=======
+
                     school_weekly.num_students_girls = row.num_students_girls
                     school_weekly.num_students_boys = row.num_students_boys
                     school_weekly.num_students_other = row.num_students_other
@@ -393,7 +392,6 @@
                         row.sustainable_business_model) else str(row.sustainable_business_model).lower() in true_choices
                     school_weekly.device_availability = None if core_utilities.is_blank_string(
                         row.device_availability) else str(row.device_availability).lower() in true_choices
->>>>>>> 27324db5
 
                     school_weekly.save()
 
