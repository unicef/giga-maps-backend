import sys
import warnings

import environ
from django.utils import timezone
from rest_framework.settings import DEFAULTS as default_settings

# Build paths inside the project like this: root(...)
env = environ.Env()

# Read in our environment variables
with warnings.catch_warnings():
    warnings.simplefilter('ignore')
    env.read_env()

root = environ.Path(__file__) - 3
apps_root = root.path('proco')

BASE_DIR = root()

# Project name
# ------------
PROJECT_FULL_NAME = env('PROJECT_FULL_NAME', default='Project Connect')
PROJECT_SHORT_NAME = env('PROJECT_SHORT_NAME', default='Proco')

# Base configurations
# --------------------------------------------------------------------------

ROOT_URLCONF = 'config.urls'
WSGI_APPLICATION = 'config.wsgi.application'

AUTH_USER_MODEL = 'custom_auth.ApplicationUser'

ENABLED_BACKEND_PROMETHEUS_METRICS = env.bool('ENABLED_BACKEND_PROMETHEUS_METRICS', default=True)
# Application definition
# --------------------------------------------------------------------------

DJANGO_APPS = [
    'django.contrib.admin',
    'django.contrib.auth',
    'django.contrib.contenttypes',
    'django.contrib.sessions',
    'django.contrib.messages',
    'django.contrib.staticfiles',
    'django.contrib.sites',
    'django.contrib.sitemaps',
    'django.contrib.gis',
]

THIRD_PARTY_APPS = [
    'rest_framework',
    'rest_framework_gis',
    # 'drf_secure_token',
    'mptt',
    'crispy_forms',
    'mapbox_location_field',
    'corsheaders',
    'admin_reorder',
    'django_filters',
    'django_mptt_admin',
    'constance',
    'unicef_restlib',
    'simple_history',
    'anymail',
    'django_prometheus',
]

LOCAL_APPS = [
    'proco.accounts',
    'proco.about_us',
    'proco.core',
    'proco.mailing',
    'proco.custom_auth',
    'proco.schools',
    'proco.locations',
    'proco.connection_statistics',
    'proco.contact',
    'proco.background',
    'proco.proco_data_migrations',
    'proco.data_sources',
]

INSTALLED_APPS = DJANGO_APPS + THIRD_PARTY_APPS + LOCAL_APPS

# Middleware configurations
# --------------------------------------------------------------------------

MIDDLEWARE = [
    'django.middleware.gzip.GZipMiddleware',
    'django.middleware.security.SecurityMiddleware',
    'django.contrib.sessions.middleware.SessionMiddleware',
    # 'corsheaders.middleware.CorsMiddleware',
    'django.middleware.common.CommonMiddleware',
    'django.middleware.csrf.CsrfViewMiddleware',
    'django.contrib.auth.middleware.AuthenticationMiddleware',
    'django.contrib.messages.middleware.MessageMiddleware',
    'django.contrib.sites.middleware.CurrentSiteMiddleware',
    'django.middleware.clickjacking.XFrameOptionsMiddleware',
    # 'drf_secure_token.middleware.UpdateTokenMiddleware',
    'admin_reorder.middleware.ModelAdminReorder',
    'proco.utils.middleware.CustomCorsMiddleware',
    'proco.utils.db_routers.CustomRequestDBRouterMiddleware',
]

if ENABLED_BACKEND_PROMETHEUS_METRICS:
    MIDDLEWARE.insert(0, 'django_prometheus.middleware.PrometheusBeforeMiddleware')
    MIDDLEWARE.insert(len(MIDDLEWARE), 'django_prometheus.middleware.PrometheusAfterMiddleware')

# Custom authentication backend
AUTHENTICATION_BACKENDS = ['proco.custom_auth.backends.RemoteAndModelBackend']

# Rest framework configuration
# http://www.django-rest-framework.org/api-guide/settings/
# --------------------------------------------------------------------------

DATE_FORMAT = '%d-%m-%Y'
DATETIME_FORMAT = '%d-%m-%Y %H:%M:%S'

DATE_INPUT_FORMATS = list(default_settings.get('DATE_INPUT_FORMATS'))
DATE_INPUT_FORMATS.append(DATE_FORMAT)

DATETIME_INPUT_FORMATS = list(default_settings.get('DATETIME_INPUT_FORMATS'))
DATETIME_INPUT_FORMATS.extend([
    '%d-%m-%Y %H:%M:%S.%f',
    DATETIME_FORMAT,
    '%d-%m-%Y %H:%M',
    '%d-%m-%Y',
])

REST_FRAMEWORK = {
    'PAGE_SIZE': 10,
    'DEFAULT_PAGINATION_CLASS': 'unicef_restlib.pagination.DynamicPageNumberPagination',
    'DEFAULT_AUTHENTICATION_CLASSES': [
        'proco.custom_auth.authentication.JSONWebTokenAuthentication',
        'rest_framework.authentication.SessionAuthentication',
    ],
    'DATE_FORMAT': DATE_FORMAT,
    'DATETIME_FORMAT': DATETIME_FORMAT,
    'DATETIME_INPUT_FORMATS': DATETIME_INPUT_FORMATS,
    'DATE_INPUT_FORMATS': DATE_INPUT_FORMATS,
}

# Template configurations
# --------------------------------------------------------------------------

TEMPLATES = [
    {
        'BACKEND': 'django.template.backends.django.DjangoTemplates',
        'DIRS': [
            root('proco', 'templates'),
        ],
        'OPTIONS': {
            'context_processors': [
                'django.template.context_processors.debug',
                'django.template.context_processors.request',
                'django.contrib.auth.context_processors.auth',
                'django.contrib.messages.context_processors.messages',
            ],
            'loaders': [
                'django.template.loaders.filesystem.Loader',
                'django.template.loaders.app_directories.Loader',
            ],
        },
    },
]

# Fixture configurations
# --------------------------------------------------------------------------

FIXTURE_DIRS = [
    root('proco', 'fixtures'),
]

# Password validation
# https://docs.djangoproject.com/en/1.9/ref/settings/#auth-password-validators
# --------------------------------------------------------------------------

AUTH_PASSWORD_VALIDATORS = [
    {
        'NAME': 'django.contrib.auth.password_validation.UserAttributeSimilarityValidator',
    },
    {
        'NAME': 'django.contrib.auth.password_validation.MinimumLengthValidator',
    },
    {
        'NAME': 'django.contrib.auth.password_validation.CommonPasswordValidator',
    },
    {
        'NAME': 'django.contrib.auth.password_validation.NumericPasswordValidator',
    },
]

# Django cache settings
# ------------------------------------
NO_EXPIRY_CACHE_PREFIX = env('NO_EXPIRY_CACHE_PREFIX', default='NO_EXPIRY_CACHE')

CACHES = {
    'default': {
        'BACKEND': 'django_redis.cache.RedisCache',
        'LOCATION': env('REDIS_URL', default='redis://localhost:6379/0'),
        'TIMEOUT': 24 * 60 * 60,  # one day
        'OPTIONS': {
            'CLIENT_CLASS': 'django_redis.client.DefaultClient',
            'CONNECTION_POOL_KWARGS': {
                'retry_on_timeout': True,
                'socket_timeout': 5,
            },
        },
    },
}

# Internationalization
# https://docs.djangoproject.com/en/1.9/topics/i18n/
# --------------------------------------------------------------------------

LANGUAGE_CODE = 'en-us'
TIME_ZONE = 'UTC'
USE_I18N = True
USE_L10N = True
USE_TZ = True

SITE_ID = 1

# Static files (CSS, JavaScript, Images)
# https://docs.djangoproject.com/en/1.9/howto/static-files/
# --------------------------------------------------------------------------

STATIC_URL = '/static/'
STATIC_ROOT = root('static')

STATICFILES_FINDERS = (
    'django.contrib.staticfiles.finders.AppDirectoriesFinder',
    'django.contrib.staticfiles.finders.FileSystemFinder',
)

STATICFILES_DIRS = [
    root('proco', 'assets'),
]

MEDIA_URL = '/media/'
MEDIA_ROOT = root('media')

CELERY_ENABLED = env.bool('CELERY_ENABLED', default=True)
if CELERY_ENABLED:
    # Celery configuration
    # --------------------------------------------------------------------------

    CELERY_ACCEPT_CONTENT = ['json']
    CELERY_TASK_SERIALIZER = 'json'
    CELERY_TASK_IGNORE_RESULT = True

# Django mailing configuration
# --------------------------------------------------------------------------

if CELERY_ENABLED:
    TEMPLATED_EMAIL_BACKEND = 'proco.mailing.backends.AsyncTemplateBackend'
    MAILING_USE_CELERY = env.bool('MAILING_USE_CELERY', default=False)

TEMPLATED_EMAIL_TEMPLATE_DIR = 'email'
TEMPLATED_EMAIL_FILE_EXTENSION = 'html'

DEFAULT_FROM_EMAIL = env('DEFAULT_FROM_EMAIL', default=None)
SERVER_EMAIL = DEFAULT_FROM_EMAIL
EMAIL_BACKEND = 'anymail.backends.mailjet.EmailBackend'

DATA_LAYER_DASHBOARD_URL = env('DATA_LAYER_DASHBOARD_URL', default=None)
API_KEY_ADMIN_DASHBOARD_URL = env('API_KEY_ADMIN_DASHBOARD_URL', default=None)

ANYMAIL = {
    'MAILJET_API_URL': env('MAILJET_API_URL', default='https://api.mailjet.com/v3'),
    'MAILJET_API_KEY': env('MAILJET_API_KEY', default=None),
    'MAILJET_SECRET_KEY': env('MAILJET_SECRET_KEY', default=None),
    'IGNORE_RECIPIENT_STATUS': True,
    'IGNORE_UNSUPPORTED_FEATURES': True,
    'REQUESTS_TIMEOUT': 60.0,
}

NO_REPLY_EMAIL_ID_OPTIONS = env('NO_REPLY_EMAIL_ID_OPTIONS', default=DEFAULT_FROM_EMAIL)
SUPPORT_EMAIL_ID = env('SUPPORT_EMAIL_ID', default=DEFAULT_FROM_EMAIL)
SUPPORT_PHONE_NUMBER = env('SUPPORT_PHONE_NUMBER', default='Test Phone No for Support')

# Images
# ---------------

IMAGES_PATH = 'images'

# Crispy forms
# ---------------

CRISPY_TEMPLATE_PACK = 'bootstrap4'

# CORS headers
# --------------

CORS_ORIGIN_ALLOW_ALL = True
CORS_ALLOW_HEADERS = (
    'x-requested-with',
    'content-type',
    'accept',
    'origin',
    'authorization',
    'api-key',
)

CORS_ALLOW_ORIGINS = env('CORS_ALLOW_ORIGINS', default=None)

CORS_EXPOSE_HEADERS = (
    'content-disposition',
    'access-control-allow-origin',
)

# Admin Reorder Models
# --------------

ADMIN_REORDER = (
    'constance',
    {
        'app': 'custom_auth',
        'label': 'Authentication and authorization',
        'models': (
            'custom_auth.ApplicationUser',
            'custom_auth.Role',
            'custom_auth.UserRoleRelationship',
            'custom_auth.RolePermission',
        ),
    },
    {
        'app': 'connection_statistics',
        'label': 'Summary',
        'models': (
            'connection_statistics.CountryWeeklyStatus',
            'connection_statistics.SchoolWeeklyStatus',
        ),
    },
    {
        'app': 'connection_statistics',
        'label': 'Real Time Connectivity Data',
        'models': (
            'connection_statistics.RealTimeConnectivity',
            'connection_statistics.CountryDailyStatus',
            'connection_statistics.SchoolDailyStatus',
        ),
    },
    'locations',
    'schools',
    'background',
    'contact',
    'accounts',
    'data_sources',
)

RANDOM_SCHOOLS_DEFAULT_AMOUNT = env('RANDOM_SCHOOLS_DEFAULT_AMOUNT', default=20000)

CONTACT_MANAGERS = env.list('CONTACT_MANAGERS', default=['test@test.test'])

CONSTANCE_REDIS_CONNECTION = env('REDIS_URL', default='redis://localhost:6379/0')
CONSTANCE_ADDITIONAL_FIELDS = {
    'email_input': ['django.forms.fields.CharField', {
        'required': False,
        'widget': 'django.forms.EmailInput',
    }],
}
CONSTANCE_CONFIG = {
    'CONTACT_EMAIL': (env.list('CONTACT_EMAIL', default=[]), 'Email to receive contact messages', 'email_input'),
}

# Cache control headers
CACHE_CONTROL_MAX_AGE = 24 * 60 * 60
CACHE_CONTROL_MAX_AGE_FOR_FE = env('CACHE_CONTROL_MAX_AGE_FOR_FE', default=CACHE_CONTROL_MAX_AGE)

LIVE_LAYER_CACHE_FOR_COUNTRY_IDS = env.list('LIVE_LAYER_CACHE_FOR_COUNTRY_IDS', default=['144'])
LIVE_LAYER_CACHE_FOR_WEEKS = env('LIVE_LAYER_CACHE_FOR_WEEKS', default=5)

SECRET_KEY = env('DJANGO_SECRET_KEY', default=None)

JWT_AUTH = {
    # 'JWT_SECRET_KEY': SECRET_KEY,
    # 'JWT_GET_USER_SECRET_KEY': 'proco.custom_auth.utils.get_jwt_secret_key',
    'JWT_EXPIRATION_DELTA': timezone.timedelta(days=1),
    'JWT_AUTH_HEADER_PREFIX': 'Bearer',
    'JWT_ALGORITHM': 'RS256',
    'JWT_VERIFY': True,
    'JWT_VERIFY_EXPIRATION': True,
    'JWT_PUBLIC_KEY': None,
    'JWT_PRIVATE_KEY': None,
    'JWT_LEEWAY': 0,
    'JWT_PAYLOAD_GET_USERNAME_HANDLER': 'proco.custom_auth.utils.jwt_get_username_from_payload_handler',
    'JWT_DECODE_HANDLER': 'proco.custom_auth.utils.jwt_decode_handler',
}

AZURE_CONFIG = {
    'AD_B2C': {
        'TENANT_ID': env('AD_B2C_TENANT_ID', default=None),
        'CLIENT_ID': env('AD_B2C_CLIENT_ID', default=None),
        'BASE_URL': env('AD_B2C_BASE_URL', default=None),
        'DOMAIN': env('AD_B2C_DOMAIN', default=None),
        'SIGNUP_SIGNIN_POLICY': env('AD_B2C_SIGNUP_SIGNIN_POLICY', default=None),
        'FORGOT_PASSWORD_POLICY': env('AD_B2C_FORGOT_PASSWORD_POLICY', default=None),
        'EDIT_PROFILE_POLICY': env('AD_B2C_EDIT_PROFILE_POLICY', default=None),
    }
}

ENABLE_AZURE_COGNITIVE_SEARCH = True

if ENABLE_AZURE_COGNITIVE_SEARCH:
    AZURE_CONFIG['COGNITIVE_SEARCH'] = {
        'SEARCH_ENDPOINT': env('SEARCH_ENDPOINT', default=None),
        'SEARCH_API_KEY': env('SEARCH_API_KEY', default=None),
        'COUNTRY_INDEX_NAME': env('COUNTRY_INDEX_NAME', default='giga_countries'),
        'SCHOOL_INDEX_NAME': env('SCHOOL_INDEX_NAME', default='giga_schools'),
    }

DATA_SOURCE_CONFIG = {
    'SCHOOL_MASTER': {
        'SHARE_NAME': env('SCHOOL_MASTER_SHARE_NAME', default='gold'),
        'SCHEMA_NAME': env('SCHOOL_MASTER_SCHEMA_NAME', default='school-master'),
        'REVIEW_GRACE_PERIOD_IN_HRS': env('SCHOOL_MASTER_REVIEW_GRACE_PERIOD_IN_HRS', default='48'),
        'DASHBOARD_URL': env('SCHOOL_MASTER_DASHBOARD_URL', default=None),
        'SHARE_CREDENTIALS_VERSION': env('SCHOOL_MASTER_SHARE_CREDENTIALS_VERSION', default=1),
        'ENDPOINT': env('SCHOOL_MASTER_ENDPOINT', default=None),
        'BEARER_TOKEN': env('SCHOOL_MASTER_BEARER_TOKEN', default=None),
        'EXPIRATION_TIME': env('SCHOOL_MASTER_EXPIRATION_TIME', default=None),
        'COUNTRY_EXCLUSION_LIST': env('SCHOOL_MASTER_COUNTRY_EXCLUSION_LIST', default='').split(','),
    },
    'QOS': {
        'SHARE_NAME': env('QOS_SHARE_NAME', default='gold'),
        'SCHEMA_NAME': env('QOS_SCHEMA_NAME', default='qos'),
        'SHARE_CREDENTIALS_VERSION': env('QOS_SHARE_CREDENTIALS_VERSION', default=1),
        'ENDPOINT': env('QOS_ENDPOINT', default=None),
        'BEARER_TOKEN': env('QOS_BEARER_TOKEN', default=None),
        'EXPIRATION_TIME': env('QOS_EXPIRATION_TIME', default=None),
        'COUNTRY_EXCLUSION_LIST': env('QOS_COUNTRY_EXCLUSION_LIST', default='').split(','),
    },
    'DAILY_CHECK_APP': {
        'BASE_URL': env('DAILY_CHECK_APP_BASE_URL', default=None),
        'API_CODE': env('DAILY_CHECK_APP_API_CODE', default='DAILY_CHECK_APP'),
    },
}

INVALIDATE_CACHE_HARD = env('INVALIDATE_CACHE_HARD', default='false')

READ_ONLY_DB_KEY = 'read_only_database'

DATABASE_ROUTERS = [
    'proco.utils.db_routers.ReadOnlyDBRouter',
    'dynamic_db_router.DynamicDbRouter',
]

GIGAMAPS_LOG_LEVEL = env('GIGAMAPS_LOG_LEVEL', default='INFO')

# LOGGING
LOGGING = {
    'version': 1,
    'disable_existing_loggers': False,
    'filters': {
        'require_debug_false': {
            '()': 'django.utils.log.RequireDebugFalse',
        },
        'require_debug_true': {
            '()': 'django.utils.log.RequireDebugTrue',
        },
        'hostname_filter': {
            '()': 'proco.core.filters.HostInfoFilter',
        },
    },
    'formatters': {
        'verbose': {
            'format': '%(hostname)s %(hostip)s %(asctime)s %(levelname)s %(pathname)s: %(message)s'
        },
    },
    'handlers': {
        'console': {
            'level': GIGAMAPS_LOG_LEVEL,
            'class': 'logging.StreamHandler',
            'formatter': 'verbose',
            'stream': sys.stderr,
            'filters': ['hostname_filter'],
        },
    },
    'loggers': {
        'gigamaps': {
            'level': GIGAMAPS_LOG_LEVEL,
            'handlers': ['console'],
            'filters': ['hostname_filter'],
        },
    },
}


COUNTRY_MAP_API_SAMPLING_LIMIT = env('COUNTRY_MAP_API_SAMPLING_LIMIT', default=None)
ADMIN_MAP_API_SAMPLING_LIMIT = env('ADMIN_MAP_API_SAMPLING_LIMIT', default=None)

READ_ONLY_DATABASE_ALLOWED_REQUESTS = [
    'global-stat',
    'get-time-player-data',
    # 'tiles-connectivity-view',
<<<<<<< HEAD
=======
    # 'tiles-school-connectivity-status-view',
>>>>>>> fa7651e9
    'get-latest-week-and-month',
    'list-published-advance-filters',
    'list-published-data-layers',
    'info-data-layer',
    # 'map-data-layer',
    'download-schools',
    'download-countries',
    'search-countries-admin-schools',
    # 'get-time-player-data-v2',
    'tiles-view',
]

READ_ONLY_DATABASE_ALLOWED_MODELS = []

AI_TRANSLATION_ENDPOINT = env('AI_TRANSLATION_ENDPOINT', default=None)
AI_TRANSLATION_KEY = env('AI_TRANSLATION_KEY', default=None)
AI_TRANSLATION_REGION = env('AI_TRANSLATION_REGION', default=None)
AI_TRANSLATION_SUPPORTED_TARGETS = env.list('AI_TRANSLATION_SUPPORTED_TARGETS', default=[])
AI_TRANSLATION_CACHE_KEY_LIMIT = env('AI_TRANSLATION_CACHE_KEY_LIMIT', default=2000)<|MERGE_RESOLUTION|>--- conflicted
+++ resolved
@@ -494,10 +494,7 @@
     'global-stat',
     'get-time-player-data',
     # 'tiles-connectivity-view',
-<<<<<<< HEAD
-=======
     # 'tiles-school-connectivity-status-view',
->>>>>>> fa7651e9
     'get-latest-week-and-month',
     'list-published-advance-filters',
     'list-published-data-layers',
